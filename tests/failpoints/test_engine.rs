// Copyright (c) 2017-present, PingCAP, Inc. Licensed under Apache-2.0.

use std::sync::{Arc, Barrier};
use std::time::Duration;

use kvproto::raft_serverpb::RaftLocalState;
use raft::eraftpb::Entry;
use raft_engine::env::{FileSystem, ObfuscatedFileSystem};
use raft_engine::internals::*;
use raft_engine::*;

use crate::util::*;

fn append<FS: FileSystem>(
    engine: &Engine<FS>,
    rid: u64,
    start_index: u64,
    end_index: u64,
    data: Option<&[u8]>,
) {
    let entries = generate_entries(start_index, end_index, data);
    if !entries.is_empty() {
        let mut batch = LogBatch::default();
        batch.add_entries::<MessageExtTyped>(rid, &entries).unwrap();
        batch
            .put_message(
                rid,
                b"last_index".to_vec(),
                &RaftLocalState {
                    last_index: entries[entries.len() - 1].index,
                    ..Default::default()
                },
            )
            .unwrap();
        engine.write(&mut batch, true).unwrap();
    }
}

#[test]
fn test_pipe_log_listeners() {
    use std::collections::HashMap;
    use std::sync::atomic::{AtomicU64, AtomicUsize, Ordering};

    #[derive(Default)]
    struct QueueHook {
        files: AtomicUsize,
        appends: AtomicUsize,
        applys: AtomicUsize,
        purged: AtomicU64,
    }

    impl QueueHook {
        fn files(&self) -> usize {
            self.files.load(Ordering::Acquire)
        }
        fn appends(&self) -> usize {
            self.appends.load(Ordering::Acquire)
        }
        fn applys(&self) -> usize {
            self.applys.load(Ordering::Acquire)
        }
        fn purged(&self) -> u64 {
            self.purged.load(Ordering::Acquire)
        }
    }

    struct Hook(HashMap<LogQueue, QueueHook>);
    impl Default for Hook {
        fn default() -> Hook {
            let mut hash = HashMap::default();
            hash.insert(LogQueue::Append, QueueHook::default());
            hash.insert(LogQueue::Rewrite, QueueHook::default());
            Hook(hash)
        }
    }

    impl EventListener for Hook {
        fn post_new_log_file(&self, id: FileId) {
            self.0[&id.queue].files.fetch_add(1, Ordering::Release);
        }

        fn on_append_log_file(&self, handle: FileBlockHandle) {
            self.0[&handle.id.queue]
                .appends
                .fetch_add(1, Ordering::Release);
        }

        fn post_apply_memtables(&self, id: FileId) {
            self.0[&id.queue].applys.fetch_add(1, Ordering::Release);
        }

        fn post_purge(&self, id: FileId) {
            self.0[&id.queue].purged.store(id.seq, Ordering::Release);
        }
    }

    let dir = tempfile::Builder::new()
        .prefix("test_pipe_log_listeners")
        .tempdir()
        .unwrap();

    let cfg = Config {
        dir: dir.path().to_str().unwrap().to_owned(),
        target_file_size: ReadableSize::kb(128),
        purge_threshold: ReadableSize::kb(512),
        batch_compression_threshold: ReadableSize::kb(0),
        ..Default::default()
    };

    let hook = Arc::new(Hook::default());
    let engine = Arc::new(Engine::open_with_listeners(cfg.clone(), vec![hook.clone()]).unwrap());
    assert_eq!(hook.0[&LogQueue::Append].files(), 1);
    assert_eq!(hook.0[&LogQueue::Rewrite].files(), 1);

    let data = vec![b'x'; 64 * 1024];

    // Append 10 logs for region 1, 10 logs for region 2.
    for i in 1..=20 {
        let region_id = (i as u64 - 1) % 2 + 1;
        append(
            &engine,
            region_id,
            (i as u64 + 1) / 2,
            (i as u64 + 1) / 2 + 1,
            Some(&data),
        );
        assert_eq!(hook.0[&LogQueue::Append].appends(), i);
        assert_eq!(hook.0[&LogQueue::Append].applys(), i);
    }
    assert_eq!(hook.0[&LogQueue::Append].files(), 11);

    engine.purge_expired_files().unwrap();
    assert_eq!(hook.0[&LogQueue::Append].purged(), 8);

    let rewrite_files = hook.0[&LogQueue::Rewrite].files();

    // Append 5 logs for region 1, 5 logs for region 2.
    for i in 21..=30 {
        let region_id = (i as u64 - 1) % 2 + 1;
        append(
            &engine,
            region_id,
            (i as u64 + 1) / 2,
            (i as u64 + 1) / 2 + 1,
            Some(&data),
        );
        assert_eq!(hook.0[&LogQueue::Append].appends(), i);
        assert_eq!(hook.0[&LogQueue::Append].applys(), i);
    }
    // Compact so that almost all content of rewrite queue will become garbage.
    engine.compact_to(1, 14);
    engine.compact_to(2, 14);
    assert_eq!(hook.0[&LogQueue::Append].appends(), 32);
    assert_eq!(hook.0[&LogQueue::Append].applys(), 32);

    engine.purge_expired_files().unwrap();
    assert_eq!(hook.0[&LogQueue::Append].purged(), 13);
    assert_eq!(hook.0[&LogQueue::Rewrite].purged(), rewrite_files as u64);

    // Write region 3 without applying.
    let apply_memtable_region_3_fp = "memtable_accessor::apply_append_writes::region_3";
    fail::cfg(apply_memtable_region_3_fp, "pause").unwrap();
    let engine_clone = engine.clone();
    let data_clone = data.clone();
    let th = std::thread::spawn(move || {
        append(&engine_clone, 3, 1, 2, Some(&data_clone));
    });

    // Sleep a while to wait the log batch `Append(3, [1])` to get written.
    std::thread::sleep(Duration::from_millis(200));
    assert_eq!(hook.0[&LogQueue::Append].appends(), 33);
    let file_not_applied = engine.file_span(LogQueue::Append).1;
    assert_eq!(hook.0[&LogQueue::Append].applys(), 32);

    for i in 31..=40 {
        let region_id = (i as u64 - 1) % 2 + 1;
        append(
            &engine,
            region_id,
            (i as u64 + 1) / 2,
            (i as u64 + 1) / 2 + 1,
            Some(&data),
        );
        assert_eq!(hook.0[&LogQueue::Append].appends(), i + 3);
        assert_eq!(hook.0[&LogQueue::Append].applys(), i + 2);
    }

    // Can't purge because region 3 is not yet applied.
    engine.purge_expired_files().unwrap();
    let first = engine.file_span(LogQueue::Append).0;
    assert_eq!(file_not_applied, first);

    // Resume write on region 3.
    fail::remove(apply_memtable_region_3_fp);
    th.join().unwrap();

    std::thread::sleep(Duration::from_millis(200));
    engine.purge_expired_files().unwrap();
    let new_first = engine.file_span(LogQueue::Append).0;
    assert_ne!(file_not_applied, new_first);

    // Drop and then recover.
    drop(engine);

    let hook = Arc::new(Hook::default());
    let engine = Engine::open_with_listeners(cfg, vec![hook.clone()]).unwrap();
    assert_eq!(
        hook.0[&LogQueue::Append].files() as u64,
        engine.file_span(LogQueue::Append).1 - engine.file_span(LogQueue::Append).0 + 1
    );
    assert_eq!(
        hook.0[&LogQueue::Rewrite].files() as u64,
        engine.file_span(LogQueue::Rewrite).1 - engine.file_span(LogQueue::Rewrite).0 + 1
    );
}

#[test]
fn test_concurrent_write_empty_log_batch() {
    let dir = tempfile::Builder::new()
        .prefix("test_concurrent_write_empty_log_batch")
        .tempdir()
        .unwrap();
    let cfg = Config {
        dir: dir.path().to_str().unwrap().to_owned(),
        ..Default::default()
    };
    let engine = Arc::new(Engine::open(cfg.clone()).unwrap());
    let mut ctx = ConcurrentWriteContext::new(engine.clone());

    let some_entries = vec![
        Entry::new(),
        Entry {
            index: 1,
            ..Default::default()
        },
    ];

    ctx.write(LogBatch::default());
    let mut log_batch = LogBatch::default();
    log_batch
        .add_entries::<MessageExtTyped>(1, &some_entries)
        .unwrap();
    ctx.write(log_batch);
    ctx.join();

    let mut log_batch = LogBatch::default();
    log_batch
        .add_entries::<MessageExtTyped>(2, &some_entries)
        .unwrap();
    ctx.write(log_batch);
    ctx.write(LogBatch::default());
    ctx.join();
    drop(ctx);
    drop(engine);

    let engine = Engine::open(cfg).unwrap();
    let mut entries = Vec::new();
    engine
        .fetch_entries_to::<MessageExtTyped>(
            1,    /* region */
            0,    /* begin */
            2,    /* end */
            None, /* max_size */
            &mut entries,
        )
        .unwrap();
    assert_eq!(entries, some_entries);
    entries.clear();
    engine
        .fetch_entries_to::<MessageExtTyped>(
            2,    /* region */
            0,    /* begin */
            2,    /* end */
            None, /* max_size */
            &mut entries,
        )
        .unwrap();
    assert_eq!(entries, some_entries);
}

#[test]
fn test_consistency_tools() {
    let dir = tempfile::Builder::new()
        .prefix("test_consistency_tools")
        .tempdir()
        .unwrap();
    let cfg = Config {
        dir: dir.path().to_str().unwrap().to_owned(),
        target_file_size: ReadableSize(128),
        ..Default::default()
    };
    let engine = Arc::new(Engine::open(cfg.clone()).unwrap());
    let data = vec![b'x'; 128];
    for index in 1..=100 {
        for rid in 1..=10 {
            let _f = if index == rid * rid {
                Some(FailGuard::new("log_batch::corrupted_items", "return"))
            } else {
                None
            };
            append(&engine, rid, index, index + 1, Some(&data));
        }
    }
    drop(engine);
    assert!(Engine::open(cfg.clone()).is_err());

    let ids = Engine::consistency_check(dir.path()).unwrap();
    for (id, index) in ids.iter() {
        assert_eq!(id * id, index + 1);
    }

    // Panic instead of err because `consistency_check` also removes corruptions.
    assert!(catch_unwind_silent(|| Engine::open(cfg.clone())).is_err());
}

#[cfg(feature = "scripting")]
#[test]
fn test_repair_tool() {
    let dir = tempfile::Builder::new()
        .prefix("test_repair_tool")
        .tempdir()
        .unwrap();
    let cfg = Config {
        dir: dir.path().to_str().unwrap().to_owned(),
        target_file_size: ReadableSize(128),
        ..Default::default()
    };
    let engine = Arc::new(Engine::open(cfg.clone()).unwrap());
    let data = vec![b'x'; 128];
    for index in 1..=100 {
        for rid in 1..=10 {
            let _f = if index == rid * rid {
                Some(FailGuard::new("log_batch::corrupted_items", "return"))
            } else {
                None
            };
            append(&engine, rid, index, index + 1, Some(&data));
        }
    }
    drop(engine);

    assert!(Engine::open(cfg.clone()).is_err());
    let script = "".to_owned();
    assert!(Engine::unsafe_repair(dir.path(), None, script).is_err());
    let script = "
        fn filter_append(id, first, count, rewrite_count, queue, ifirst, ilast) {
            if first + count < ifirst {
                return 2; // discard existing
            }
            0 // default
        }
    "
    .to_owned();
    Engine::unsafe_repair(dir.path(), None, script).unwrap();
    Engine::open(cfg).unwrap();
}

#[test]
fn test_incomplete_purge() {
    let dir = tempfile::Builder::new()
        .prefix("test_incomplete_purge")
        .tempdir()
        .unwrap();
    let cfg = Config {
        dir: dir.path().to_str().unwrap().to_owned(),
        target_file_size: ReadableSize(1),
        purge_threshold: ReadableSize(1),
        ..Default::default()
    };
    let rid = 1;
    let data = vec![b'7'; 1024];

    let engine = Engine::open(cfg.clone()).unwrap();

    {
        let _f = FailGuard::new("file_pipe_log::remove_file_skipped", "return");
        append(&engine, rid, 0, 20, Some(&data));
        let append_first = engine.file_span(LogQueue::Append).0;
        engine.compact_to(rid, 18);
        engine.purge_expired_files().unwrap();
        assert!(engine.file_span(LogQueue::Append).0 > append_first);
    }

    // Create a hole.
    append(&engine, rid, 20, 40, Some(&data));
    let append_first = engine.file_span(LogQueue::Append).0;
    engine.compact_to(rid, 38);
    engine.purge_expired_files().unwrap();
    assert!(engine.file_span(LogQueue::Append).0 > append_first);

    append(&engine, rid, 40, 60, Some(&data));
    let append_first = engine.file_span(LogQueue::Append).0;
    drop(engine);

    let engine = Engine::open(cfg).unwrap();
    assert_eq!(engine.file_span(LogQueue::Append).0, append_first);
    assert_eq!(engine.first_index(rid).unwrap(), 38);
    assert_eq!(engine.last_index(rid).unwrap(), 59);
}

#[test]
fn test_tail_corruption() {
    let data = vec![b'x'; 16];
    let fs = Arc::new(ObfuscatedFileSystem::default());
    let rid = 1;
    // Header is correct, record is corrupted.
    {
        let dir = tempfile::Builder::new()
            .prefix("test_tail_corruption_1")
            .tempdir()
            .unwrap();
        let cfg = Config {
            dir: dir.path().to_str().unwrap().to_owned(),
            format_version: 2,
            ..Default::default()
        };
        let engine = Engine::open_with_file_system(cfg.clone(), fs.clone()).unwrap();
        let _f = FailGuard::new("log_batch::corrupted_items", "return");
        append(&engine, rid, 1, 5, Some(&data));
        drop(engine);
        let engine = Engine::open_with_file_system(cfg, fs.clone()).unwrap();
        assert_eq!(engine.first_index(rid), None);
    }
    // Header is corrupted.
    {
        let _f = FailGuard::new("log_file_header::corrupted", "return");
        let dir = tempfile::Builder::new()
            .prefix("test_tail_corruption_2")
            .tempdir()
            .unwrap();
        let cfg = Config {
            dir: dir.path().to_str().unwrap().to_owned(),
            ..Default::default()
        };
        let engine = Engine::open_with_file_system(cfg.clone(), fs.clone()).unwrap();
        drop(engine);
        Engine::open_with_file_system(cfg, fs.clone()).unwrap();
    }
    // Header is corrupted, followed by some records.
    {
        let _f = FailGuard::new("log_file_header::corrupted", "return");
        let dir = tempfile::Builder::new()
            .prefix("test_tail_corruption_3")
            .tempdir()
            .unwrap();
        let cfg = Config {
            dir: dir.path().to_str().unwrap().to_owned(),
            ..Default::default()
        };
        let engine = Engine::open_with_file_system(cfg.clone(), fs.clone()).unwrap();
        append(&engine, rid, 1, 5, Some(&data));
        drop(engine);
        assert!(Engine::open_with_file_system(cfg, fs).is_err());
    }
}

#[test]
<<<<<<< HEAD
fn test_mutable_format_version() {
    let dir = tempfile::Builder::new()
        .prefix("test_mutable_format_version")
        .tempdir()
        .unwrap();
    // config with v1
    let cfg_v1 = Config {
        dir: dir.path().to_str().unwrap().to_owned(),
        target_file_size: ReadableSize(1),
        purge_threshold: ReadableSize(1),
        ..Default::default()
    };
    // config with v2
    let cfg_v2 = Config {
        dir: dir.path().to_str().unwrap().to_owned(),
        target_file_size: ReadableSize(1),
        purge_threshold: ReadableSize(1),
        format_version: 2,
        ..Default::default()
    };
    let rid = 1;
    let data = vec![b'7'; 1024];

    {
        // open engine with format_version - Version::V1
        let engine = Engine::open(cfg_v1.clone()).unwrap();
        append(&engine, rid, 0, 20, Some(&data));
        let append_first = engine.file_span(LogQueue::Append).0;
        engine.compact_to(rid, 18);
        engine.purge_expired_files().unwrap();
        assert!(engine.file_span(LogQueue::Append).0 > append_first);
        assert_eq!(engine.first_index(rid).unwrap(), 18);
        assert_eq!(engine.last_index(rid).unwrap(), 19);
    }
    {
        // open engine with format_version - Version::V2
        let engine = Engine::open(cfg_v2).unwrap();
        assert_eq!(engine.first_index(rid).unwrap(), 18);
        assert_eq!(engine.last_index(rid).unwrap(), 19);
        append(&engine, rid, 20, 40, Some(&data));
        let append_first = engine.file_span(LogQueue::Append).0;
        engine.compact_to(rid, 38);
        engine.purge_expired_files().unwrap();
        assert!(engine.file_span(LogQueue::Append).0 > append_first);
        assert_eq!(engine.first_index(rid).unwrap(), 38);
        assert_eq!(engine.last_index(rid).unwrap(), 39);
    }
    {
        // reopen engine with format_version - Version::V1
        let engine = Engine::open(cfg_v1).unwrap();
        assert_eq!(engine.first_index(rid).unwrap(), 38);
        assert_eq!(engine.last_index(rid).unwrap(), 39);
=======
fn test_concurrent_write_perf_context() {
    let dir = tempfile::Builder::new()
        .prefix("test_concurrent_write_perf_context")
        .tempdir()
        .unwrap();
    let cfg = Config {
        dir: dir.path().to_str().unwrap().to_owned(),
        ..Default::default()
    };

    let some_entries = vec![
        Entry::new(),
        Entry {
            index: 1,
            ..Default::default()
        },
    ];

    let engine = Arc::new(Engine::open(cfg).unwrap());
    let barrier = Arc::new(Barrier::new(4));

    let ths: Vec<_> = (1..=3)
        .map(|i| {
            let engine = engine.clone();
            let barrier = barrier.clone();
            let some_entries = some_entries.clone();
            std::thread::spawn(move || {
                barrier.wait();
                let mut log_batch = LogBatch::default();
                log_batch
                    .add_entries::<MessageExtTyped>(i, &some_entries)
                    .unwrap();
                let old_perf_context = get_perf_context();
                engine.write(&mut log_batch, true).unwrap();
                let new_perf_context = get_perf_context();
                (old_perf_context, new_perf_context)
            })
        })
        .collect();

    fail::cfg_callback("write_barrier::leader_exit", move || {
        barrier.wait();
        // Sleep a while until new writers enter the next write group.
        std::thread::sleep(Duration::from_millis(100));
        fail::remove("write_barrier::leader_exit");
    })
    .unwrap();

    let mut log_batch = LogBatch::default();
    log_batch
        .add_entries::<MessageExtTyped>(4, &some_entries)
        .unwrap();
    engine.write(&mut log_batch, true).unwrap();

    for th in ths {
        let (old, new) = th.join().unwrap();
        assert_ne!(old.log_populating_duration, new.log_populating_duration);
        assert_ne!(old.write_wait_duration, new.write_wait_duration);
        assert_ne!(old.log_write_duration, new.log_write_duration);
        assert_ne!(old.apply_duration, new.apply_duration);
>>>>>>> 1a9dd43a
    }
}<|MERGE_RESOLUTION|>--- conflicted
+++ resolved
@@ -455,60 +455,6 @@
 }
 
 #[test]
-<<<<<<< HEAD
-fn test_mutable_format_version() {
-    let dir = tempfile::Builder::new()
-        .prefix("test_mutable_format_version")
-        .tempdir()
-        .unwrap();
-    // config with v1
-    let cfg_v1 = Config {
-        dir: dir.path().to_str().unwrap().to_owned(),
-        target_file_size: ReadableSize(1),
-        purge_threshold: ReadableSize(1),
-        ..Default::default()
-    };
-    // config with v2
-    let cfg_v2 = Config {
-        dir: dir.path().to_str().unwrap().to_owned(),
-        target_file_size: ReadableSize(1),
-        purge_threshold: ReadableSize(1),
-        format_version: 2,
-        ..Default::default()
-    };
-    let rid = 1;
-    let data = vec![b'7'; 1024];
-
-    {
-        // open engine with format_version - Version::V1
-        let engine = Engine::open(cfg_v1.clone()).unwrap();
-        append(&engine, rid, 0, 20, Some(&data));
-        let append_first = engine.file_span(LogQueue::Append).0;
-        engine.compact_to(rid, 18);
-        engine.purge_expired_files().unwrap();
-        assert!(engine.file_span(LogQueue::Append).0 > append_first);
-        assert_eq!(engine.first_index(rid).unwrap(), 18);
-        assert_eq!(engine.last_index(rid).unwrap(), 19);
-    }
-    {
-        // open engine with format_version - Version::V2
-        let engine = Engine::open(cfg_v2).unwrap();
-        assert_eq!(engine.first_index(rid).unwrap(), 18);
-        assert_eq!(engine.last_index(rid).unwrap(), 19);
-        append(&engine, rid, 20, 40, Some(&data));
-        let append_first = engine.file_span(LogQueue::Append).0;
-        engine.compact_to(rid, 38);
-        engine.purge_expired_files().unwrap();
-        assert!(engine.file_span(LogQueue::Append).0 > append_first);
-        assert_eq!(engine.first_index(rid).unwrap(), 38);
-        assert_eq!(engine.last_index(rid).unwrap(), 39);
-    }
-    {
-        // reopen engine with format_version - Version::V1
-        let engine = Engine::open(cfg_v1).unwrap();
-        assert_eq!(engine.first_index(rid).unwrap(), 38);
-        assert_eq!(engine.last_index(rid).unwrap(), 39);
-=======
 fn test_concurrent_write_perf_context() {
     let dir = tempfile::Builder::new()
         .prefix("test_concurrent_write_perf_context")
@@ -569,6 +515,61 @@
         assert_ne!(old.write_wait_duration, new.write_wait_duration);
         assert_ne!(old.log_write_duration, new.log_write_duration);
         assert_ne!(old.apply_duration, new.apply_duration);
->>>>>>> 1a9dd43a
+    }
+}
+
+#[test]
+fn test_mutable_format_version() {
+    let dir = tempfile::Builder::new()
+        .prefix("test_mutable_format_version")
+        .tempdir()
+        .unwrap();
+    // config with v1
+    let cfg_v1 = Config {
+        dir: dir.path().to_str().unwrap().to_owned(),
+        target_file_size: ReadableSize(1),
+        purge_threshold: ReadableSize(1),
+        ..Default::default()
+    };
+    // config with v2
+    let cfg_v2 = Config {
+        dir: dir.path().to_str().unwrap().to_owned(),
+        target_file_size: ReadableSize(1),
+        purge_threshold: ReadableSize(1),
+        format_version: 2,
+        ..Default::default()
+    };
+    let rid = 1;
+    let data = vec![b'7'; 1024];
+
+    {
+        // open engine with format_version - Version::V1
+        let engine = Engine::open(cfg_v1.clone()).unwrap();
+        append(&engine, rid, 0, 20, Some(&data));
+        let append_first = engine.file_span(LogQueue::Append).0;
+        engine.compact_to(rid, 18);
+        engine.purge_expired_files().unwrap();
+        assert!(engine.file_span(LogQueue::Append).0 > append_first);
+        assert_eq!(engine.first_index(rid).unwrap(), 18);
+        assert_eq!(engine.last_index(rid).unwrap(), 19);
+    }
+    {
+        // open engine with format_version - Version::V2
+        let engine = Engine::open(cfg_v2).unwrap();
+        assert_eq!(engine.first_index(rid).unwrap(), 18);
+        assert_eq!(engine.last_index(rid).unwrap(), 19);
+        append(&engine, rid, 20, 40, Some(&data));
+        let append_first = engine.file_span(LogQueue::Append).0;
+        engine.compact_to(rid, 38);
+        engine.purge_expired_files().unwrap();
+        assert!(engine.file_span(LogQueue::Append).0 > append_first);
+        assert_eq!(engine.first_index(rid).unwrap(), 38);
+        assert_eq!(engine.last_index(rid).unwrap(), 39);
+    }
+    {
+        // reopen engine with format_version - Version::V1
+        let engine = Engine::open(cfg_v1).unwrap();
+        assert_eq!(engine.first_index(rid).unwrap(), 38);
+        assert_eq!(engine.last_index(rid).unwrap(), 39);
     }
 }