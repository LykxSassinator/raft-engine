--- conflicted
+++ resolved
@@ -176,16 +176,11 @@
                     error!("error while trying to delete recycled file, err: {}", e);
                 }
             } else {
-<<<<<<< HEAD
                 self.flush_recycle_metrics(recycle_len);
-                match self.file_system.open(&dst_path) {
+                match self.file_system.open(&dst_path, Permission::ReadWrite) {
                     Ok(handle) => return Some(Ok((f.path_id, handle))),
                     Err(e) => return Some(Err(Error::Io(e))),
                 }
-=======
-                let handle = self.file_system.open(&dst_path, Permission::ReadWrite)?;
-                return Ok((f.path_id, handle));
->>>>>>> c4b1864d
             }
         }
         None
