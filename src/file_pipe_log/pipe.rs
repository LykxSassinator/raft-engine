// Copyright (c) 2017-present, PingCAP, Inc. Licensed under Apache-2.0.

use std::collections::VecDeque;
use std::fs::File;
use std::path::PathBuf;
use std::sync::Arc;

use crossbeam::utils::CachePadded;
use fail::fail_point;
use log::error;
use parking_lot::{Mutex, MutexGuard, RwLock};
use strum::{EnumIter, IntoEnumIterator};

use crate::config::Config;
use crate::env::FileSystem;
use crate::event_listener::EventListener;
use crate::metrics::*;
use crate::pipe_log::{FileBlockHandle, FileId, FileSeq, LogFileContext, LogQueue, PipeLog};
use crate::{perf_context, Error, Result};

use super::format::{FileNameExt, LogFileFormat};
use super::log_file::{build_file_reader, build_file_writer, LogFileWriter};

#[repr(u8)]
#[derive(Clone, Copy, PartialEq, Eq, Debug, EnumIter)]
pub enum StorageDirType {
    Main = 0,
    Secondary = 1,
}

/// Represents the info of storage dirs, including `main dir` and
/// `secondary dir`.
struct StorageInfo {
    storage: Vec<String>,
}

impl StorageInfo {
    fn new(dir: String, secondary_dir: Option<String>) -> Self {
        let mut storage = vec![dir; 1];
        if let Some(sec_dir) = secondary_dir {
            storage.push(sec_dir);
        }
        Self { storage }
    }

    fn get_free_dir(&self, target_size: usize) -> Option<(&str, StorageDirType)> {
        #[cfg(feature = "failpoints")]
        {
            fail::fail_point!("file_pipe_log::force_use_secondary_dir", |_| {
                Some((
                    self.storage[StorageDirType::Secondary as usize].as_str(),
                    StorageDirType::Secondary,
                ))
            });
            fail::fail_point!("file_pipe_log::force_no_free_space", |_| { None });
        }
        for t in StorageDirType::iter() {
            let idx = t as usize;
            if idx >= self.storage.len() {
                break;
            }
            let disk_stats = match fs2::statvfs(&self.storage[idx]) {
                Err(e) => {
                    error!(
                        "get disk stat for raft engine failed, dir_path: {}, err: {}",
                        &self.storage[idx], e
                    );
                    return None;
                }
                Ok(stats) => stats,
            };
            if target_size <= disk_stats.available_space() as usize {
                return Some((&self.storage[idx], t));
            }
        }
        None
    }

    #[inline]
    fn get_dir(&self, storage_type: StorageDirType) -> Option<&str> {
        let idx = storage_type as usize;
        if idx >= self.storage.len() {
            None
        } else {
            Some(&self.storage[idx])
        }
    }

    fn sync_all_dir(&mut self) -> Result<()> {
        for t in StorageDirType::iter() {
            let idx = t as usize;
            if idx >= self.storage.len() {
                break;
            }
            let path = PathBuf::from(&self.storage[idx]);
            std::fs::File::open(path).and_then(|d| d.sync_all())?;
        }
        Ok(())
    }
}

#[derive(Debug)]
pub struct FileWithFormat<F: FileSystem> {
    pub handle: Arc<F::Handle>,
    pub format: LogFileFormat,
    pub storage_type: StorageDirType,
}

struct FileCollection<F: FileSystem> {
    /// Sequence number of the first file.
    first_seq: FileSeq,
    /// Sequence number of the first file that is in use.
    first_seq_in_use: FileSeq,
    fds: VecDeque<FileWithFormat<F>>,
    /// A hint to control the amount of stale files.
    /// `fds.len()` should be no larger than `capacity` unless it is full of
    /// active files.
    capacity: usize,
    /// Info of storage dir.
    storage: StorageInfo,
}

#[derive(PartialEq, Eq, Debug)]
struct FileState {
    first_seq: FileSeq,
    first_seq_in_use: FileSeq,
    total_len: usize,
}

/// Note: create a method for any mutable operations.
impl<F: FileSystem> FileCollection<F> {
<<<<<<< HEAD
    /// Recycles the first obsolete file and renewed with new FileId.
    ///
    /// Attention please, the recycled file would be automatically `renamed` in
    /// this func.
    fn recycle_one_file(
        &mut self,
        file_system: &F,
        dst_fd: FileId,
    ) -> (bool, Option<StorageDirType>) {
        debug_assert!(self.first_seq <= self.first_seq_in_use);
        debug_assert!(!self.fds.is_empty());
        if self.first_seq < self.first_seq_in_use {
            let first_file_id = FileId {
                queue: dst_fd.queue,
                seq: self.first_seq,
            };
            let storage_type = self.fds[0].storage_type;
            let dir = self.storage.get_dir(storage_type).unwrap();
            let src_path = first_file_id.build_file_path(dir); // src filepath
            let dst_path = dst_fd.build_file_path(dir); // dst filepath
            if let Err(e) = file_system.reuse(&src_path, &dst_path) {
                error!("error while trying to recycle one expired file: {}", e);
            } else {
                // Only if `rename` made sense, could we update the first_seq and return
                // success.
                self.fds.pop_front().unwrap();
                self.first_seq += 1;
                return (true, Some(storage_type));
=======
    /// Takes a stale file if there is one.
    #[inline]
    fn recycle_one_file(&mut self) -> Option<FileSeq> {
        debug_assert!(self.first_seq <= self.first_seq_in_use);
        debug_assert!(!self.fds.is_empty());
        if self.first_seq < self.first_seq_in_use {
            let seq = self.first_seq;
            self.fds.pop_front().unwrap();
            self.first_seq += 1;
            Some(seq)
        } else {
            None
        }
    }

    #[inline]
    fn push(&mut self, file: FileWithFormat<F>) -> FileState {
        self.fds.push_back(file);
        FileState {
            first_seq: self.first_seq,
            first_seq_in_use: self.first_seq_in_use,
            total_len: self.fds.len(),
        }
    }

    #[inline]
    fn logical_purge(&mut self, file_seq: FileSeq) -> (FileState, FileState) {
        let prev = FileState {
            first_seq: self.first_seq,
            first_seq_in_use: self.first_seq_in_use,
            total_len: self.fds.len(),
        };
        if (self.first_seq_in_use..self.first_seq + self.fds.len() as u64).contains(&file_seq) {
            // Remove some obsolete files if capacity is exceeded.
            let obsolete_files = (file_seq - self.first_seq) as usize;
            // When capacity is zero, always remove logically deleted files.
            let capacity_exceeded = self.fds.len().saturating_sub(self.capacity);
            let mut purged = std::cmp::min(capacity_exceeded, obsolete_files);
            // The files with format_version `V1` cannot be chosen as recycle
            // candidates. We will simply make sure there's no V1 stale files in the
            // collection.
            for i in (purged..obsolete_files).rev() {
                if !self.fds[i].format.version.has_log_signing() {
                    purged = i + 1;
                    break;
                }
>>>>>>> 62a69a87
            }
            self.first_seq += purged as u64;
            self.first_seq_in_use = file_seq;
            self.fds.drain(..purged);
        }
<<<<<<< HEAD
        (false, None)
=======
        let current = FileState {
            first_seq: self.first_seq,
            first_seq_in_use: self.first_seq_in_use,
            total_len: self.fds.len(),
        };
        (prev, current)
>>>>>>> 62a69a87
    }
}

struct ActiveFile<F: FileSystem> {
    seq: FileSeq,
    writer: LogFileWriter<F>,
    format: LogFileFormat,
}

/// A file-based log storage that arranges files as one single queue.
pub(super) struct SinglePipe<F: FileSystem> {
    queue: LogQueue,
    file_format: LogFileFormat,
    target_file_size: usize,
    bytes_per_sync: usize,
    file_system: Arc<F>,
    listeners: Vec<Arc<dyn EventListener>>,

    files: CachePadded<RwLock<FileCollection<F>>>,
    /// The log file opened for write.
    ///
    /// `active_file` must be locked first to acquire both `files` and
    /// `active_file`
    active_file: CachePadded<Mutex<ActiveFile<F>>>,
}

impl<F: FileSystem> Drop for SinglePipe<F> {
    fn drop(&mut self) {
        let mut active_file = self.active_file.lock();
        if let Err(e) = active_file.writer.close() {
            error!("error while closing the active writer: {}", e);
        }
        // Release the unnecessary disk space occupied by stale files. It also reduces
        // recovery time.
        let files = self.files.read();
        for seq in files.first_seq..files.first_seq_in_use {
            let file_id = FileId {
                queue: self.queue,
                seq,
            };
            let dir = files
                .storage
                .get_dir(files.fds[(seq - files.first_seq) as usize].storage_type);
            debug_assert!(dir.is_some());
            let path = file_id.build_file_path(dir.unwrap());
            if let Err(e) = self.file_system.delete(&path) {
                error!(
                    "error while deleting stale file: {}, err_msg: {}",
                    path.display(),
                    e
                )
            }
        }
    }
}

impl<F: FileSystem> SinglePipe<F> {
    /// Opens a new [`SinglePipe`].
    pub fn open(
        cfg: &Config,
        file_system: Arc<F>,
        listeners: Vec<Arc<dyn EventListener>>,
        queue: LogQueue,
        mut first_seq: FileSeq,
        mut fds: VecDeque<FileWithFormat<F>>,
        capacity: usize,
    ) -> Result<Self> {
        #[allow(unused_mut)]
        let mut alignment = 0;
        #[cfg(feature = "failpoints")]
        {
            let force_set_aligned_layout = || {
                fail_point!("file_pipe_log::open::force_set_aligned_layout", |_| {
                    true
                });
                false
            };
            if force_set_aligned_layout() {
                alignment = 16;
            }
        }

        let storage = StorageInfo::new(cfg.dir.clone(), cfg.secondary_dir.clone());
        let create_file = first_seq == 0;
        let active_seq = if create_file {
            first_seq = 1;
            let (dir, dir_type) = match storage.get_free_dir(cfg.target_file_size.0 as usize) {
                Some((d, t)) => (d, t),
                None => {
                    // No space for writing.
                    return Err(Error::Other(box_err!(
                        "no free space for recording new logs."
                    )));
                }
            };
            let file_id = FileId {
                queue,
                seq: first_seq,
            };
            let fd = Arc::new(file_system.create(&file_id.build_file_path(&dir))?);
            fds.push_back(FileWithFormat {
                handle: fd,
                format: LogFileFormat::new(cfg.format_version, alignment),
                storage_type: dir_type,
            });
            first_seq
        } else {
            first_seq + fds.len() as u64 - 1
        };

        for seq in first_seq..=active_seq {
            for listener in &listeners {
                listener.post_new_log_file(FileId { queue, seq });
            }
        }
        let active_fd = fds.back().unwrap();
        let active_file = ActiveFile {
            seq: active_seq,
            writer: build_file_writer(
                file_system.as_ref(),
                active_fd.handle.clone(),
                active_fd.format,
                false, /* force_reset */
            )?,
            format: active_fd.format,
        };

        let total_files = fds.len();
        let pipe = Self {
            queue,
            file_format: LogFileFormat::new(cfg.format_version, alignment),
            target_file_size: cfg.target_file_size.0 as usize,
            bytes_per_sync: cfg.bytes_per_sync.0 as usize,
            file_system,
            listeners,

            files: CachePadded::new(RwLock::new(FileCollection {
                first_seq,
                first_seq_in_use: first_seq,
                fds,
                capacity,
                storage,
            })),
            active_file: CachePadded::new(Mutex::new(active_file)),
        };
        pipe.flush_metrics(total_files);
        Ok(pipe)
    }

    /// Synchronizes all metadatas associated with the working directory to the
    /// filesystem.
    fn sync_dir(&self) -> Result<()> {
        let mut files = self.files.write();
        files.storage.sync_all_dir()
    }

    /// Returns a shared [`LogFd`] for the specified file sequence number.
    fn get_fd(&self, file_seq: FileSeq) -> Result<Arc<F::Handle>> {
        let files = self.files.read();
        if !(files.first_seq_in_use..files.first_seq_in_use + files.fds.len() as u64)
            .contains(&file_seq)
        {
            return Err(Error::Corruption("file seqno out of range".to_owned()));
        }
        Ok(files.fds[(file_seq - files.first_seq) as usize]
            .handle
            .clone())
    }

    /// Creates a new file for write, and rotates the active log file.
    ///
    /// This operation is atomic in face of errors.
    fn rotate_imp(&self, active_file: &mut MutexGuard<ActiveFile<F>>) -> Result<()> {
        let _t = StopWatch::new((
            &*LOG_ROTATE_DURATION_HISTOGRAM,
            perf_context!(log_rotate_duration),
        ));
        let seq = active_file.seq + 1;
        debug_assert!(seq > 1);

        active_file.writer.close()?;

        let file_id = FileId {
            queue: self.queue,
            seq,
        };
<<<<<<< HEAD
        // Generate a new fd from a newly chosen file, might be reused from a stale
        // file or generated from a newly created file.
        let (fd, storage_type) = {
            // Create the fd by recycling stale files or creating a new file.
            let mut files = self.files.write();
            let (recycle, storage_type) = files.recycle_one_file(&self.file_system, file_id);
            if recycle {
                // Open the recycled file(file is already renamed)
                debug_assert!(storage_type.is_some());
                let storage_type = storage_type.unwrap();
                let path = file_id.build_file_path(files.storage.get_dir(storage_type).unwrap());
                (Arc::new(self.file_system.open(&path)?), storage_type)
            } else if let Some((d, t)) = files.storage.get_free_dir(self.target_file_size) {
                // Has free space for newly writing, a new file is introduced.
                let path = file_id.build_file_path(&d);
                (Arc::new(self.file_system.create(&path)?), t)
            } else {
                // Neither has stale files nor has space for writing.
                return Err(Error::Other(box_err!(
                    "no free space for recording new logs."
                )));
=======
        let path = file_id.build_file_path(&self.dir);
        let fd = Arc::new(if let Some(seq) = self.files.write().recycle_one_file() {
            let src_file_id = FileId {
                queue: self.queue,
                seq,
            };
            let src_path = src_file_id.build_file_path(&self.dir);
            let dst_path = file_id.build_file_path(&self.dir);
            if let Err(e) = self.file_system.reuse(&src_path, &dst_path) {
                error!("error while trying to reuse one expired file: {}", e);
                if let Err(e) = self.file_system.delete(&src_path) {
                    error!("error while trying to delete one expired file: {}", e);
                }
                self.file_system.create(&path)?
            } else {
                self.file_system.open(&path)?
>>>>>>> 62a69a87
            }
        } else {
            self.file_system.create(&path)?
        });
        let mut new_file = ActiveFile {
            seq,
            // The file might generated from a recycled stale-file, always reset the file
            // header of it.
            writer: build_file_writer(
                self.file_system.as_ref(),
                fd.clone(),
                self.file_format,
                true, /* force_reset */
            )?,
            format: self.file_format,
        };
        // File header must be persisted. This way we can recover gracefully if power
        // loss before a new entry is written.
        new_file.writer.sync()?;
        self.sync_dir()?;
        let version = new_file.format.version;
        let alignment = new_file.format.alignment;
        **active_file = new_file;

<<<<<<< HEAD
        let len = {
            let mut files = self.files.write();
            debug_assert!(files.first_seq + files.fds.len() as u64 == seq);
            files.fds.push_back(FileWithFormat {
                handle: fd,
                format: LogFileFormat::new(version, alignment),
                storage_type,
=======
        let state = self.files.write().push(FileWithFormat {
            handle: fd,
            format: LogFileFormat::new(version, alignment),
        });
        for listener in &self.listeners {
            listener.post_new_log_file(FileId {
                queue: self.queue,
                seq,
>>>>>>> 62a69a87
            });
        }
        self.flush_metrics(state.total_len);
        Ok(())
    }

    /// Synchronizes current states to related metrics.
    fn flush_metrics(&self, len: usize) {
        match self.queue {
            LogQueue::Append => LOG_FILE_COUNT.append.set(len as i64),
            LogQueue::Rewrite => LOG_FILE_COUNT.rewrite.set(len as i64),
        }
    }
}

impl<F: FileSystem> SinglePipe<F> {
    fn read_bytes(&self, handle: FileBlockHandle) -> Result<Vec<u8>> {
        let fd = self.get_fd(handle.id.seq)?;
        // As the header of each log file already parsed in the processing of loading
        // log files, we just need to build the `LogFileReader`.
        let mut reader = build_file_reader(self.file_system.as_ref(), fd)?;
        reader.read(handle)
    }

    fn append(&self, bytes: &[u8]) -> Result<FileBlockHandle> {
        fail_point!("file_pipe_log::append");
        let mut active_file = self.active_file.lock();
        let seq = active_file.seq;
        #[cfg(feature = "failpoints")]
        let format = active_file.format;
        let writer = &mut active_file.writer;

        #[cfg(feature = "failpoints")]
        {
            use crate::util::round_up;

            let corrupted_padding = || {
                fail_point!("file_pipe_log::append::corrupted_padding", |_| true);
                false
            };
            if format.version.has_log_signing() && format.alignment > 0 {
                let s_off = round_up(writer.offset(), format.alignment as usize);
                if s_off > writer.offset() {
                    let len = s_off - writer.offset();
                    let mut zeros = vec![0; len];
                    if corrupted_padding() {
                        zeros[len - 1] = 8_u8;
                    }
                    writer.write(&zeros, self.target_file_size)?;
                }
            }
        }
        let start_offset = writer.offset();
        if let Err(e) = writer.write(bytes, self.target_file_size) {
            if let Err(te) = writer.truncate() {
                panic!(
                    "error when truncate {} after error: {}, get: {}",
                    seq, e, te
                );
            }
            // TODO: Refine the following judgement if the error type
            // `ErrorKind::StorageFull` is stable.
            let no_space_err = {
                if_chain::if_chain! {
                    if let Error::Io(ref e) = e;
                    let err_msg = format!("{}", e.get_ref().unwrap());
                    if err_msg.contains("nospace");
                    then {
                        true
                    } else {
                        false
                    }
                }
            };
            let has_free_space = {
                let files = self.files.read();
                files.first_seq < files.first_seq_in_use /* has stale files */
                    || files.storage.get_free_dir(self.target_file_size).is_some()
            };
            // If there still exists free space for this record, a special Err will
            // be returned to the caller.
            if no_space_err && has_free_space {
                return Err(Error::Other(box_err!(
                    "failed to write {} file, get {} try to flush it to other dir",
                    seq,
                    e
                )));
            }
            return Err(e);
        }
        let handle = FileBlockHandle {
            id: FileId {
                queue: self.queue,
                seq,
            },
            offset: start_offset as u64,
            len: writer.offset() - start_offset,
        };
        for listener in &self.listeners {
            listener.on_append_log_file(handle);
        }
        Ok(handle)
    }

    fn maybe_sync(&self, force: bool) -> Result<()> {
        let mut active_file = self.active_file.lock();
        let seq = active_file.seq;
        let writer = &mut active_file.writer;
        if writer.offset() >= self.target_file_size {
            if let Err(e) = self.rotate_imp(&mut active_file) {
                panic!("error when rotate [{:?}:{}]: {}", self.queue, seq, e);
            }
        } else if writer.since_last_sync() >= self.bytes_per_sync || force {
            let _t = StopWatch::new(perf_context!(log_sync_duration));
            if let Err(e) = writer.sync() {
                panic!("error when sync [{:?}:{}]: {}", self.queue, seq, e,);
            }
        }

        Ok(())
    }

    fn file_span(&self) -> (FileSeq, FileSeq) {
        let files = self.files.read();
        (
            files.first_seq_in_use,
            files.first_seq + files.fds.len() as u64 - 1,
        )
    }

    fn total_size(&self) -> usize {
        let files = self.files.read();
        files.fds.len() * self.target_file_size
    }

    fn rotate(&self) -> Result<()> {
        self.rotate_imp(&mut self.active_file.lock())
    }

    /// Purge obsolete log files to the specific `FileSeq`.
    ///
    /// Return the actual removed count of purged files.
    fn purge_to(&self, file_seq: FileSeq) -> Result<usize> {
<<<<<<< HEAD
        let (
            purged_files, /* list of purged files */
            remained,     /* count of remained files */
        ) = {
            let mut files = self.files.write();
            if file_seq >= files.first_seq + files.fds.len() as u64 {
                return Err(box_err!("Purge active or newer files"));
            } else if file_seq <= files.first_seq_in_use {
                return Ok(0);
            }

            // TODO: move these under FileCollection.
            // Remove some obsolete files if capacity is exceeded.
            let obsolete_files = (file_seq - files.first_seq) as usize;
            // When capacity is zero, always remove logically deleted files.
            let capacity_exceeded = files.fds.len().saturating_sub(files.capacity);
            let mut purged = std::cmp::min(capacity_exceeded, obsolete_files);
            // The files with format_version `V1` cannot be chosen as recycle
            // candidates, which should also be removed.
            // Find the newest obsolete `V1` file and refresh purge count.
            for i in (purged..obsolete_files).rev() {
                if !files.fds[i].format.version.has_log_signing() {
                    purged = i + 1;
                    break;
                }
            }
            // Assemble the info of purged files.
            let old_first_seq = files.first_seq;
            let mut purged_files = Vec::<(FileSeq, String)>::default();
            purged_files.reserve(purged);
            for i in 0..purged {
                purged_files.push((
                    i as u64 + old_first_seq,
                    files
                        .storage
                        .get_dir(files.fds[i].storage_type)
                        .unwrap()
                        .to_owned(),
                ));
            }
            // Update metadata of files
            files.first_seq += purged as u64;
            files.first_seq_in_use = file_seq;
            files.fds.drain(..purged);
            (purged_files, files.fds.len())
        };
        self.flush_metrics(remained);
        // for seq in first_purge_seq..first_purge_seq + purged as u64 {
        for (seq, dir) in purged_files.iter() {
=======
        let (prev, current) = self.files.write().logical_purge(file_seq);
        if file_seq > prev.first_seq + prev.total_len as u64 - 1 {
            debug_assert_eq!(prev, current);
            return Err(box_err!("Purge active or newer files"));
        } else if prev == current {
            return Ok(0);
        }
        for seq in prev.first_seq..current.first_seq {
>>>>>>> 62a69a87
            let file_id = FileId {
                queue: self.queue,
                seq: *seq,
            };
            let path = file_id.build_file_path(dir);
            #[cfg(feature = "failpoints")]
            {
                let remove_skipped = || {
                    fail::fail_point!("file_pipe_log::remove_file_skipped", |_| true);
                    false
                };
                if remove_skipped() {
                    continue;
                }
            }
            self.file_system.delete(&path)?;
        }
<<<<<<< HEAD
        Ok(purged_files.len())
=======
        self.flush_metrics(current.total_len);
        Ok((current.first_seq_in_use - prev.first_seq_in_use) as usize)
>>>>>>> 62a69a87
    }

    fn fetch_active_file(&self) -> LogFileContext {
        let files = self.files.read();
        LogFileContext {
            id: FileId::new(self.queue, files.first_seq + files.fds.len() as u64 - 1),
            version: files.fds.back().unwrap().format.version,
        }
    }
}

/// A [`PipeLog`] implementation that stores data in filesystem.
pub struct DualPipes<F: FileSystem> {
    pipes: [SinglePipe<F>; 2],

    _dir_lock: File,
}

impl<F: FileSystem> DualPipes<F> {
    /// Open a new [`DualPipes`]. Assumes the two [`SinglePipe`]s share the
    /// same directory, and that directory is locked by `dir_lock`.
    pub(super) fn open(
        dir_lock: File,
        appender: SinglePipe<F>,
        rewriter: SinglePipe<F>,
    ) -> Result<Self> {
        // TODO: remove this dependency.
        debug_assert_eq!(LogQueue::Append as usize, 0);
        debug_assert_eq!(LogQueue::Rewrite as usize, 1);

        Ok(Self {
            pipes: [appender, rewriter],
            _dir_lock: dir_lock,
        })
    }

    #[cfg(test)]
    pub fn file_system(&self) -> Arc<F> {
        self.pipes[0].file_system.clone()
    }
}

impl<F: FileSystem> PipeLog for DualPipes<F> {
    #[inline]
    fn read_bytes(&self, handle: FileBlockHandle) -> Result<Vec<u8>> {
        self.pipes[handle.id.queue as usize].read_bytes(handle)
    }

    #[inline]
    fn append(&self, queue: LogQueue, bytes: &[u8]) -> Result<FileBlockHandle> {
        self.pipes[queue as usize].append(bytes)
    }

    #[inline]
    fn maybe_sync(&self, queue: LogQueue, force: bool) -> Result<()> {
        self.pipes[queue as usize].maybe_sync(force)
    }

    #[inline]
    fn file_span(&self, queue: LogQueue) -> (FileSeq, FileSeq) {
        self.pipes[queue as usize].file_span()
    }

    #[inline]
    fn total_size(&self, queue: LogQueue) -> usize {
        self.pipes[queue as usize].total_size()
    }

    #[inline]
    fn rotate(&self, queue: LogQueue) -> Result<()> {
        self.pipes[queue as usize].rotate()
    }

    #[inline]
    fn purge_to(&self, file_id: FileId) -> Result<usize> {
        self.pipes[file_id.queue as usize].purge_to(file_id.seq)
    }

    #[inline]
    fn fetch_active_file(&self, queue: LogQueue) -> LogFileContext {
        self.pipes[queue as usize].fetch_active_file()
    }
}

#[cfg(test)]
mod tests {
    use tempfile::Builder;

    use super::super::format::LogFileFormat;
    use super::super::pipe_builder::lock_dir;
    use super::*;
    use crate::env::{DefaultFileSystem, ObfuscatedFileSystem};
    use crate::pipe_log::Version;
    use crate::util::ReadableSize;

    fn new_test_pipe<F: FileSystem>(
        cfg: &Config,
        queue: LogQueue,
        fs: Arc<F>,
    ) -> Result<SinglePipe<F>> {
        SinglePipe::open(
            cfg,
            fs,
            Vec::new(),
            queue,
            0,
            VecDeque::new(),
            match queue {
                LogQueue::Append => cfg.recycle_capacity(),
                LogQueue::Rewrite => 0,
            },
        )
    }

    fn new_test_pipes(cfg: &Config) -> Result<DualPipes<DefaultFileSystem>> {
        DualPipes::open(
            lock_dir(&cfg.dir)?,
            new_test_pipe(cfg, LogQueue::Append, Arc::new(DefaultFileSystem))?,
            new_test_pipe(cfg, LogQueue::Rewrite, Arc::new(DefaultFileSystem))?,
        )
    }

    #[test]
    fn test_dir_lock() {
        let dir = Builder::new().prefix("test_dir_lock").tempdir().unwrap();
        let path = dir.path().to_str().unwrap();
        let cfg = Config {
            dir: path.to_owned(),
            ..Default::default()
        };

        let _r1 = new_test_pipes(&cfg).unwrap();

        // Only one thread can hold file lock
        let r2 = new_test_pipes(&cfg);

        assert!(format!("{}", r2.err().unwrap())
            .contains("maybe another instance is using this directory"));
    }

    #[test]
    fn test_pipe_log() {
        let dir = Builder::new().prefix("test_pipe_log").tempdir().unwrap();
        let path = dir.path().to_str().unwrap();
        let cfg = Config {
            dir: path.to_owned(),
            target_file_size: ReadableSize::kb(1),
            bytes_per_sync: ReadableSize::kb(32),
            ..Default::default()
        };
        let queue = LogQueue::Append;

        let pipe_log = new_test_pipes(&cfg).unwrap();
        assert_eq!(pipe_log.file_span(queue), (1, 1));

        let header_size = LogFileFormat::encode_len(cfg.format_version) as u64;

        // generate file 1, 2, 3
        let content: Vec<u8> = vec![b'a'; 1024];
        let file_handle = pipe_log.append(queue, &content).unwrap();
        pipe_log.maybe_sync(queue, false).unwrap();
        assert_eq!(file_handle.id.seq, 1);
        assert_eq!(file_handle.offset, header_size);
        assert_eq!(pipe_log.file_span(queue).1, 2);

        let file_handle = pipe_log.append(queue, &content).unwrap();
        pipe_log.maybe_sync(queue, false).unwrap();
        assert_eq!(file_handle.id.seq, 2);
        assert_eq!(file_handle.offset, header_size);
        assert_eq!(pipe_log.file_span(queue).1, 3);

        // purge file 1
        assert_eq!(pipe_log.purge_to(FileId { queue, seq: 2 }).unwrap(), 1);
        assert_eq!(pipe_log.file_span(queue).0, 2);

        // cannot purge active file
        assert!(pipe_log.purge_to(FileId { queue, seq: 4 }).is_err());

        // append position
        let s_content = b"short content".to_vec();
        let file_handle = pipe_log.append(queue, &s_content).unwrap();
        pipe_log.maybe_sync(queue, false).unwrap();
        assert_eq!(file_handle.id.seq, 3);
        assert_eq!(file_handle.offset, header_size);

        let file_handle = pipe_log.append(queue, &s_content).unwrap();
        pipe_log.maybe_sync(queue, false).unwrap();
        assert_eq!(file_handle.id.seq, 3);
        assert_eq!(
            file_handle.offset,
            header_size as u64 + s_content.len() as u64
        );

        let content_readed = pipe_log
            .read_bytes(FileBlockHandle {
                id: FileId { queue, seq: 3 },
                offset: header_size as u64,
                len: s_content.len(),
            })
            .unwrap();
        assert_eq!(content_readed, s_content);
        // try to fetch abnormal entry
        let abnormal_content_readed = pipe_log.read_bytes(FileBlockHandle {
            id: FileId { queue, seq: 12 }, // abnormal seq
            offset: header_size as u64,
            len: s_content.len(),
        });
        assert!(abnormal_content_readed.is_err());

        // leave only 1 file to truncate
        pipe_log.purge_to(FileId { queue, seq: 3 }).unwrap();
        assert_eq!(pipe_log.file_span(queue), (3, 3));

        // fetch active file
        let file_context = pipe_log.fetch_active_file(LogQueue::Append);
        assert_eq!(file_context.version, cfg.format_version);
        assert_eq!(file_context.id.seq, 3);
    }

    #[test]
    fn test_file_collection() {
        fn new_file_handler(
            path: &str,
            file_id: FileId,
            version: Version,
        ) -> FileWithFormat<DefaultFileSystem> {
            FileWithFormat {
                handle: Arc::new(
                    DefaultFileSystem
                        .create(&file_id.build_file_path(path))
                        .unwrap(),
                ),
<<<<<<< HEAD
                format: LogFileFormat::default(),
                storage_type: StorageDirType::Main,
=======
                format: LogFileFormat::new(version, 0 /* alignment */),
>>>>>>> 62a69a87
            }
        }
        let dir = Builder::new()
            .prefix("test_file_collection")
            .tempdir()
            .unwrap();
        let path = dir.path().to_str().unwrap();
<<<<<<< HEAD
        let data = vec![b'x'; 1024];
        let file_system = Arc::new(DefaultFileSystem);
        // test FileCollection with a valid file
        {
            // mock
            let old_file_id = FileId {
                queue: LogQueue::Append,
                seq: 12,
            };
            let cur_file_id = FileId {
                queue: LogQueue::Append,
                seq: 13,
            };
            let new_file_id = FileId {
                queue: LogQueue::Append,
                seq: cur_file_id.seq + 1,
            };
            let _ = prepare_file(file_system.as_ref(), path, old_file_id, &data); // prepare old file
            let mut recycle_collections = FileCollection::<DefaultFileSystem> {
                first_seq: old_file_id.seq,
                first_seq_in_use: old_file_id.seq,
                capacity: 3,
                fds: vec![new_file_handler(path, old_file_id)].into(),
                storage: StorageInfo::new(path.to_owned(), None),
            };
            // recycle an old file
            assert!(
                !recycle_collections
                    .recycle_one_file(&file_system, new_file_id)
                    .0
            );
            // update the reycle collection
            {
                recycle_collections
                    .fds
                    .push_back(new_file_handler(path, old_file_id));
                recycle_collections.first_seq_in_use = cur_file_id.seq;
            }
            // recycle an old file
            assert!(
                recycle_collections
                    .recycle_one_file(&file_system, new_file_id)
                    .0
            );
            // validate the content of recycled file
            assert!(
                validate_content_of_file(file_system.as_ref(), path, new_file_id, &data).unwrap()
            );
            // rewrite then rename with validation on the content.
            {
                let refreshed_data = vec![b'm'; 1024];
                let fd = Arc::new(
                    file_system
                        .create(&new_file_id.build_file_path(path))
                        .unwrap(),
                );
                let mut new_writer = file_system.new_writer(fd).unwrap();
                new_writer.seek(SeekFrom::Start(0)).unwrap();
                assert_eq!(new_writer.write(&refreshed_data).unwrap(), 1024);
                new_writer.sync().unwrap();
                assert!(validate_content_of_file(
                    file_system.as_ref(),
                    path,
                    new_file_id,
                    &refreshed_data
                )
                .unwrap());
            }
        }
        // Test FileCollection with abnormal `recycle_one_file`.
        {
            let fake_file_id = FileId {
                queue: LogQueue::Append,
                seq: 11,
            };
            let _ = prepare_file(file_system.as_ref(), path, fake_file_id, &data); // prepare old file
            let mut recycle_collections = FileCollection::<DefaultFileSystem> {
                first_seq: fake_file_id.seq,
                first_seq_in_use: fake_file_id.seq + 1,
                capacity: 2,
                fds: vec![new_file_handler(path, fake_file_id)].into(),
                storage: StorageInfo::new(path.to_owned(), None),
            };
            // mock the failure on `rename`
            file_system
                .delete(&fake_file_id.build_file_path(path))
                .unwrap();
            let new_file_id = FileId {
                queue: LogQueue::Append,
                seq: 13,
            };
            // `rename` is failed, and no stale files in recycle_collections could be
            // recycled.
            assert!(
                !recycle_collections
                    .recycle_one_file(&file_system, new_file_id)
                    .0
            );
            assert_eq!(recycle_collections.fds.len(), 1);
            // rebuild the file for recycle
            prepare_file(file_system.as_ref(), path, fake_file_id, &data).unwrap();
            assert!(
                recycle_collections
                    .recycle_one_file(&file_system, new_file_id)
                    .0
            );
            assert!(recycle_collections.fds.is_empty());
=======
        // | 12
        let mut files = FileCollection {
            first_seq: 12,
            first_seq_in_use: 12,
            capacity: 5,
            fds: vec![new_file_handler(
                path,
                FileId::new(LogQueue::Append, 12),
                Version::V2,
            )]
            .into(),
        };
        assert_eq!(files.recycle_one_file(), None);
        // | 12 13 14
        files.push(new_file_handler(
            path,
            FileId::new(LogQueue::Append, 13),
            Version::V2,
        ));
        files.push(new_file_handler(
            path,
            FileId::new(LogQueue::Append, 14),
            Version::V1,
        ));
        // 12 13 | 14
        files.logical_purge(14);
        // 13 | 14
        assert_eq!(files.recycle_one_file().unwrap(), 12);
        // 13 | 14 15
        files.push(new_file_handler(
            path,
            FileId::new(LogQueue::Append, 15),
            Version::V2,
        ));
        // V1 file will not be kept around.
        // | 15
        files.logical_purge(15);
        assert_eq!(files.recycle_one_file(), None);
        // | 15 16 17 18 19 20
        for i in 16..=20 {
            files.push(new_file_handler(
                path,
                FileId::new(LogQueue::Append, i),
                Version::V2,
            ));
>>>>>>> 62a69a87
        }
        assert_eq!(files.recycle_one_file(), None);
        // 16 17 18 | 19 20
        files.logical_purge(19);
        // 17 18 | 19 20
        assert_eq!(files.recycle_one_file().unwrap(), 16);
    }

    #[test]
    fn test_pipe_log_with_recycle() {
        let dir = Builder::new()
            .prefix("test_pipe_log_with_recycle")
            .tempdir()
            .unwrap();
        let path = dir.path().to_str().unwrap();
        let cfg = Config {
            dir: path.to_owned(),
            target_file_size: ReadableSize(1),
            bytes_per_sync: ReadableSize::kb(32),
            // super large capacity for recycling
            purge_threshold: ReadableSize::mb(100),
            enable_log_recycle: true,
            format_version: Version::V2,
            ..Default::default()
        };
        let queue = LogQueue::Append;
        let fs = Arc::new(ObfuscatedFileSystem::default());
        let pipe_log = new_test_pipe(&cfg, queue, fs.clone()).unwrap();
        assert_eq!(pipe_log.file_span(), (1, 1));

        fn content(i: usize) -> Vec<u8> {
            vec![(i % (u8::MAX as usize)) as u8; 16]
        }
        let mut handles = Vec::new();
        for i in 0..10 {
            handles.push(pipe_log.append(&content(i)).unwrap());
            pipe_log.maybe_sync(true).unwrap();
        }
        let (first, last) = pipe_log.file_span();
        assert_eq!(pipe_log.purge_to(last).unwrap() as u64, last - first);
        // Try to read stale file.
        for (i, handle) in handles.into_iter().enumerate() {
            assert!(pipe_log.read_bytes(handle).is_err());
            // Bypass pipe log
            let mut reader = build_file_reader(
                fs.as_ref(),
                Arc::new(fs.open(handle.id.build_file_path(path)).unwrap()),
            )
            .unwrap();
            assert_eq!(reader.read(handle).unwrap(), content(i));
            // Delete file so that it cannot be reused.
            fs.delete(handle.id.build_file_path(path)).unwrap();
        }
        // Try to reuse.
        let mut handles = Vec::new();
        for i in 0..10 {
            handles.push(pipe_log.append(&content(i + 1)).unwrap());
            pipe_log.maybe_sync(true).unwrap();
        }
        // Verify the data.
        for (i, handle) in handles.into_iter().enumerate() {
            assert_eq!(pipe_log.read_bytes(handle).unwrap(), content(i + 1));
        }
    }

    #[test]
    fn test_storage_info() {
        let dir = Builder::new()
            .prefix("test_storage_info_main_dir")
            .tempdir()
            .unwrap();
        let secondary_dir = Builder::new()
            .prefix("test_storage_info_sec_dir")
            .tempdir()
            .unwrap();
        let path = dir.path().to_str().unwrap();
        let sec_path = secondary_dir.path().to_str().unwrap();
        {
            // Test StorageInfo with main dir only.
            let storage = StorageInfo::new(path.to_owned(), None);
            assert_eq!(storage.get_dir(StorageDirType::Main).unwrap(), path);
            assert!(storage.get_dir(StorageDirType::Secondary).is_none());
        }
        {
            // Test StorageInfo both with main dir and secondary dir.
            let storage = StorageInfo::new(path.to_owned(), Some(sec_path.to_owned()));
            assert_eq!(storage.get_dir(StorageDirType::Main).unwrap(), path);
            assert_eq!(
                storage.get_dir(StorageDirType::Secondary).unwrap(),
                sec_path
            );
        }
    }
}<|MERGE_RESOLUTION|>--- conflicted
+++ resolved
@@ -43,6 +43,7 @@
         Self { storage }
     }
 
+    #[inline]
     fn get_free_dir(&self, target_size: usize) -> Option<(&str, StorageDirType)> {
         #[cfg(feature = "failpoints")]
         {
@@ -86,6 +87,7 @@
         }
     }
 
+    #[inline]
     fn sync_all_dir(&mut self) -> Result<()> {
         for t in StorageDirType::iter() {
             let idx = t as usize;
@@ -129,46 +131,17 @@
 
 /// Note: create a method for any mutable operations.
 impl<F: FileSystem> FileCollection<F> {
-<<<<<<< HEAD
-    /// Recycles the first obsolete file and renewed with new FileId.
-    ///
-    /// Attention please, the recycled file would be automatically `renamed` in
-    /// this func.
-    fn recycle_one_file(
-        &mut self,
-        file_system: &F,
-        dst_fd: FileId,
-    ) -> (bool, Option<StorageDirType>) {
-        debug_assert!(self.first_seq <= self.first_seq_in_use);
-        debug_assert!(!self.fds.is_empty());
-        if self.first_seq < self.first_seq_in_use {
-            let first_file_id = FileId {
-                queue: dst_fd.queue,
-                seq: self.first_seq,
-            };
-            let storage_type = self.fds[0].storage_type;
-            let dir = self.storage.get_dir(storage_type).unwrap();
-            let src_path = first_file_id.build_file_path(dir); // src filepath
-            let dst_path = dst_fd.build_file_path(dir); // dst filepath
-            if let Err(e) = file_system.reuse(&src_path, &dst_path) {
-                error!("error while trying to recycle one expired file: {}", e);
-            } else {
-                // Only if `rename` made sense, could we update the first_seq and return
-                // success.
-                self.fds.pop_front().unwrap();
-                self.first_seq += 1;
-                return (true, Some(storage_type));
-=======
     /// Takes a stale file if there is one.
     #[inline]
-    fn recycle_one_file(&mut self) -> Option<FileSeq> {
+    fn recycle_one_file(&mut self) -> Option<(FileSeq, StorageDirType)> {
         debug_assert!(self.first_seq <= self.first_seq_in_use);
         debug_assert!(!self.fds.is_empty());
         if self.first_seq < self.first_seq_in_use {
             let seq = self.first_seq;
+            let storage_type = self.fds[0].storage_type;
             self.fds.pop_front().unwrap();
             self.first_seq += 1;
-            Some(seq)
+            Some((seq, storage_type))
         } else {
             None
         }
@@ -185,7 +158,11 @@
     }
 
     #[inline]
-    fn logical_purge(&mut self, file_seq: FileSeq) -> (FileState, FileState) {
+    fn logical_purge(
+        &mut self,
+        file_seq: FileSeq,
+    ) -> (FileState, FileState, Vec<(FileSeq, String)>) {
+        let mut purged_files = Vec::<(FileSeq, String)>::default();
         let prev = FileState {
             first_seq: self.first_seq,
             first_seq_in_use: self.first_seq_in_use,
@@ -205,22 +182,27 @@
                     purged = i + 1;
                     break;
                 }
->>>>>>> 62a69a87
+            }
+            purged_files.reserve(purged);
+            for i in 0..purged {
+                purged_files.push((
+                    i as u64 + self.first_seq,
+                    self.storage
+                        .get_dir(self.fds[i].storage_type)
+                        .unwrap()
+                        .to_owned(),
+                ));
             }
             self.first_seq += purged as u64;
             self.first_seq_in_use = file_seq;
             self.fds.drain(..purged);
         }
-<<<<<<< HEAD
-        (false, None)
-=======
         let current = FileState {
             first_seq: self.first_seq,
             first_seq_in_use: self.first_seq_in_use,
             total_len: self.fds.len(),
         };
-        (prev, current)
->>>>>>> 62a69a87
+        (prev, current, purged_files)
     }
 }
 
@@ -407,19 +389,28 @@
             queue: self.queue,
             seq,
         };
-<<<<<<< HEAD
         // Generate a new fd from a newly chosen file, might be reused from a stale
         // file or generated from a newly created file.
         let (fd, storage_type) = {
-            // Create the fd by recycling stale files or creating a new file.
             let mut files = self.files.write();
-            let (recycle, storage_type) = files.recycle_one_file(&self.file_system, file_id);
-            if recycle {
-                // Open the recycled file(file is already renamed)
-                debug_assert!(storage_type.is_some());
-                let storage_type = storage_type.unwrap();
-                let path = file_id.build_file_path(files.storage.get_dir(storage_type).unwrap());
-                (Arc::new(self.file_system.open(&path)?), storage_type)
+            if let Some((seq, storage_type)) = files.recycle_one_file() {
+                // Has stale files for recycling, the old file will be reused.
+                let dir = files.storage.get_dir(storage_type).unwrap();
+                let src_file_id = FileId {
+                    queue: self.queue,
+                    seq,
+                };
+                let src_path = src_file_id.build_file_path(&dir);
+                let dst_path = file_id.build_file_path(&dir);
+                if let Err(e) = self.file_system.reuse(&src_path, &dst_path) {
+                    error!("error while trying to reuse one expired file: {}", e);
+                    if let Err(e) = self.file_system.delete(&src_path) {
+                        error!("error while trying to delete one expired file: {}", e);
+                    }
+                    (Arc::new(self.file_system.create(&dst_path)?), storage_type)
+                } else {
+                    (Arc::new(self.file_system.open(&dst_path)?), storage_type)
+                }
             } else if let Some((d, t)) = files.storage.get_free_dir(self.target_file_size) {
                 // Has free space for newly writing, a new file is introduced.
                 let path = file_id.build_file_path(&d);
@@ -429,28 +420,8 @@
                 return Err(Error::Other(box_err!(
                     "no free space for recording new logs."
                 )));
-=======
-        let path = file_id.build_file_path(&self.dir);
-        let fd = Arc::new(if let Some(seq) = self.files.write().recycle_one_file() {
-            let src_file_id = FileId {
-                queue: self.queue,
-                seq,
-            };
-            let src_path = src_file_id.build_file_path(&self.dir);
-            let dst_path = file_id.build_file_path(&self.dir);
-            if let Err(e) = self.file_system.reuse(&src_path, &dst_path) {
-                error!("error while trying to reuse one expired file: {}", e);
-                if let Err(e) = self.file_system.delete(&src_path) {
-                    error!("error while trying to delete one expired file: {}", e);
-                }
-                self.file_system.create(&path)?
-            } else {
-                self.file_system.open(&path)?
->>>>>>> 62a69a87
-            }
-        } else {
-            self.file_system.create(&path)?
-        });
+            }
+        };
         let mut new_file = ActiveFile {
             seq,
             // The file might generated from a recycled stale-file, always reset the file
@@ -471,24 +442,15 @@
         let alignment = new_file.format.alignment;
         **active_file = new_file;
 
-<<<<<<< HEAD
-        let len = {
-            let mut files = self.files.write();
-            debug_assert!(files.first_seq + files.fds.len() as u64 == seq);
-            files.fds.push_back(FileWithFormat {
-                handle: fd,
-                format: LogFileFormat::new(version, alignment),
-                storage_type,
-=======
         let state = self.files.write().push(FileWithFormat {
             handle: fd,
             format: LogFileFormat::new(version, alignment),
+            storage_type,
         });
         for listener in &self.listeners {
             listener.post_new_log_file(FileId {
                 queue: self.queue,
                 seq,
->>>>>>> 62a69a87
             });
         }
         self.flush_metrics(state.total_len);
@@ -632,66 +594,15 @@
     ///
     /// Return the actual removed count of purged files.
     fn purge_to(&self, file_seq: FileSeq) -> Result<usize> {
-<<<<<<< HEAD
-        let (
-            purged_files, /* list of purged files */
-            remained,     /* count of remained files */
-        ) = {
-            let mut files = self.files.write();
-            if file_seq >= files.first_seq + files.fds.len() as u64 {
-                return Err(box_err!("Purge active or newer files"));
-            } else if file_seq <= files.first_seq_in_use {
-                return Ok(0);
-            }
-
-            // TODO: move these under FileCollection.
-            // Remove some obsolete files if capacity is exceeded.
-            let obsolete_files = (file_seq - files.first_seq) as usize;
-            // When capacity is zero, always remove logically deleted files.
-            let capacity_exceeded = files.fds.len().saturating_sub(files.capacity);
-            let mut purged = std::cmp::min(capacity_exceeded, obsolete_files);
-            // The files with format_version `V1` cannot be chosen as recycle
-            // candidates, which should also be removed.
-            // Find the newest obsolete `V1` file and refresh purge count.
-            for i in (purged..obsolete_files).rev() {
-                if !files.fds[i].format.version.has_log_signing() {
-                    purged = i + 1;
-                    break;
-                }
-            }
-            // Assemble the info of purged files.
-            let old_first_seq = files.first_seq;
-            let mut purged_files = Vec::<(FileSeq, String)>::default();
-            purged_files.reserve(purged);
-            for i in 0..purged {
-                purged_files.push((
-                    i as u64 + old_first_seq,
-                    files
-                        .storage
-                        .get_dir(files.fds[i].storage_type)
-                        .unwrap()
-                        .to_owned(),
-                ));
-            }
-            // Update metadata of files
-            files.first_seq += purged as u64;
-            files.first_seq_in_use = file_seq;
-            files.fds.drain(..purged);
-            (purged_files, files.fds.len())
-        };
-        self.flush_metrics(remained);
-        // for seq in first_purge_seq..first_purge_seq + purged as u64 {
-        for (seq, dir) in purged_files.iter() {
-=======
-        let (prev, current) = self.files.write().logical_purge(file_seq);
+        let (prev, current, purged_files) = self.files.write().logical_purge(file_seq);
         if file_seq > prev.first_seq + prev.total_len as u64 - 1 {
             debug_assert_eq!(prev, current);
             return Err(box_err!("Purge active or newer files"));
         } else if prev == current {
+            debug_assert!(purged_files.is_empty());
             return Ok(0);
         }
-        for seq in prev.first_seq..current.first_seq {
->>>>>>> 62a69a87
+        for (seq, dir) in purged_files.iter() {
             let file_id = FileId {
                 queue: self.queue,
                 seq: *seq,
@@ -709,12 +620,8 @@
             }
             self.file_system.delete(&path)?;
         }
-<<<<<<< HEAD
-        Ok(purged_files.len())
-=======
         self.flush_metrics(current.total_len);
         Ok((current.first_seq_in_use - prev.first_seq_in_use) as usize)
->>>>>>> 62a69a87
     }
 
     fn fetch_active_file(&self) -> LogFileContext {
@@ -947,12 +854,8 @@
                         .create(&file_id.build_file_path(path))
                         .unwrap(),
                 ),
-<<<<<<< HEAD
-                format: LogFileFormat::default(),
+                format: LogFileFormat::new(version, 0 /* alignment */),
                 storage_type: StorageDirType::Main,
-=======
-                format: LogFileFormat::new(version, 0 /* alignment */),
->>>>>>> 62a69a87
             }
         }
         let dir = Builder::new()
@@ -960,115 +863,6 @@
             .tempdir()
             .unwrap();
         let path = dir.path().to_str().unwrap();
-<<<<<<< HEAD
-        let data = vec![b'x'; 1024];
-        let file_system = Arc::new(DefaultFileSystem);
-        // test FileCollection with a valid file
-        {
-            // mock
-            let old_file_id = FileId {
-                queue: LogQueue::Append,
-                seq: 12,
-            };
-            let cur_file_id = FileId {
-                queue: LogQueue::Append,
-                seq: 13,
-            };
-            let new_file_id = FileId {
-                queue: LogQueue::Append,
-                seq: cur_file_id.seq + 1,
-            };
-            let _ = prepare_file(file_system.as_ref(), path, old_file_id, &data); // prepare old file
-            let mut recycle_collections = FileCollection::<DefaultFileSystem> {
-                first_seq: old_file_id.seq,
-                first_seq_in_use: old_file_id.seq,
-                capacity: 3,
-                fds: vec![new_file_handler(path, old_file_id)].into(),
-                storage: StorageInfo::new(path.to_owned(), None),
-            };
-            // recycle an old file
-            assert!(
-                !recycle_collections
-                    .recycle_one_file(&file_system, new_file_id)
-                    .0
-            );
-            // update the reycle collection
-            {
-                recycle_collections
-                    .fds
-                    .push_back(new_file_handler(path, old_file_id));
-                recycle_collections.first_seq_in_use = cur_file_id.seq;
-            }
-            // recycle an old file
-            assert!(
-                recycle_collections
-                    .recycle_one_file(&file_system, new_file_id)
-                    .0
-            );
-            // validate the content of recycled file
-            assert!(
-                validate_content_of_file(file_system.as_ref(), path, new_file_id, &data).unwrap()
-            );
-            // rewrite then rename with validation on the content.
-            {
-                let refreshed_data = vec![b'm'; 1024];
-                let fd = Arc::new(
-                    file_system
-                        .create(&new_file_id.build_file_path(path))
-                        .unwrap(),
-                );
-                let mut new_writer = file_system.new_writer(fd).unwrap();
-                new_writer.seek(SeekFrom::Start(0)).unwrap();
-                assert_eq!(new_writer.write(&refreshed_data).unwrap(), 1024);
-                new_writer.sync().unwrap();
-                assert!(validate_content_of_file(
-                    file_system.as_ref(),
-                    path,
-                    new_file_id,
-                    &refreshed_data
-                )
-                .unwrap());
-            }
-        }
-        // Test FileCollection with abnormal `recycle_one_file`.
-        {
-            let fake_file_id = FileId {
-                queue: LogQueue::Append,
-                seq: 11,
-            };
-            let _ = prepare_file(file_system.as_ref(), path, fake_file_id, &data); // prepare old file
-            let mut recycle_collections = FileCollection::<DefaultFileSystem> {
-                first_seq: fake_file_id.seq,
-                first_seq_in_use: fake_file_id.seq + 1,
-                capacity: 2,
-                fds: vec![new_file_handler(path, fake_file_id)].into(),
-                storage: StorageInfo::new(path.to_owned(), None),
-            };
-            // mock the failure on `rename`
-            file_system
-                .delete(&fake_file_id.build_file_path(path))
-                .unwrap();
-            let new_file_id = FileId {
-                queue: LogQueue::Append,
-                seq: 13,
-            };
-            // `rename` is failed, and no stale files in recycle_collections could be
-            // recycled.
-            assert!(
-                !recycle_collections
-                    .recycle_one_file(&file_system, new_file_id)
-                    .0
-            );
-            assert_eq!(recycle_collections.fds.len(), 1);
-            // rebuild the file for recycle
-            prepare_file(file_system.as_ref(), path, fake_file_id, &data).unwrap();
-            assert!(
-                recycle_collections
-                    .recycle_one_file(&file_system, new_file_id)
-                    .0
-            );
-            assert!(recycle_collections.fds.is_empty());
-=======
         // | 12
         let mut files = FileCollection {
             first_seq: 12,
@@ -1080,6 +874,7 @@
                 Version::V2,
             )]
             .into(),
+            storage: StorageInfo::new(path.to_owned(), None),
         };
         assert_eq!(files.recycle_one_file(), None);
         // | 12 13 14
@@ -1096,7 +891,7 @@
         // 12 13 | 14
         files.logical_purge(14);
         // 13 | 14
-        assert_eq!(files.recycle_one_file().unwrap(), 12);
+        assert_eq!(files.recycle_one_file().unwrap().0, 12);
         // 13 | 14 15
         files.push(new_file_handler(
             path,
@@ -1114,13 +909,12 @@
                 FileId::new(LogQueue::Append, i),
                 Version::V2,
             ));
->>>>>>> 62a69a87
         }
         assert_eq!(files.recycle_one_file(), None);
         // 16 17 18 | 19 20
         files.logical_purge(19);
         // 17 18 | 19 20
-        assert_eq!(files.recycle_one_file().unwrap(), 16);
+        assert_eq!(files.recycle_one_file().unwrap().0, 16);
     }
 
     #[test]
