// Copyright (c) 2017-present, PingCAP, Inc. Licensed under Apache-2.0.

use std::cell::{Cell, RefCell};
use std::marker::PhantomData;
use std::path::Path;
use std::sync::{mpsc, Arc, Mutex};
use std::thread::{Builder as ThreadBuilder, JoinHandle};
use std::time::{Duration, Instant};

use log::{error, info, warn};
use protobuf::{parse_from_bytes, Message};

use crate::config::{Config, RecoveryMode};
use crate::consistency::ConsistencyChecker;
use crate::env::{DefaultFileSystem, FileSystem};
use crate::event_listener::EventListener;
use crate::file_pipe_log::debug::LogItemReader;
use crate::file_pipe_log::{DefaultMachineFactory, FilePipeLog, FilePipeLogBuilder};
use crate::log_batch::{Command, LogBatch, MessageExt};
use crate::memtable::{EntryIndex, MemTableRecoverContextFactory, MemTables};
use crate::metrics::*;
use crate::pipe_log::{FileBlockHandle, FileId, LogQueue, PipeLog};
use crate::purge::{PurgeHook, PurgeManager};
use crate::write_barrier::{WriteBarrier, Writer};
use crate::{perf_context, Error, GlobalStats, Result};

const METRICS_FLUSH_INTERVAL: Duration = Duration::from_secs(30);

pub struct Engine<F = DefaultFileSystem, P = FilePipeLog<F>>
where
    F: FileSystem,
    P: PipeLog,
{
    cfg: Arc<Config>,
    listeners: Vec<Arc<dyn EventListener>>,

    #[allow(dead_code)]
    stats: Arc<GlobalStats>,
    memtables: MemTables,
    pipe_log: Arc<P>,
    purge_manager: PurgeManager<P>,

    write_barrier: WriteBarrier<LogBatch, Result<FileBlockHandle>>,

    tx: Mutex<mpsc::Sender<()>>,
    metrics_flusher: Option<JoinHandle<()>>,

    _phantom: PhantomData<F>,
}

impl Engine<DefaultFileSystem, FilePipeLog<DefaultFileSystem>> {
    pub fn open(cfg: Config) -> Result<Engine<DefaultFileSystem, FilePipeLog<DefaultFileSystem>>> {
        Self::open_with_listeners(cfg, vec![])
    }

    pub fn open_with_listeners(
        cfg: Config,
        listeners: Vec<Arc<dyn EventListener>>,
    ) -> Result<Engine<DefaultFileSystem, FilePipeLog<DefaultFileSystem>>> {
        Self::open_with(cfg, Arc::new(DefaultFileSystem), listeners)
    }
}

impl<F> Engine<F, FilePipeLog<F>>
where
    F: FileSystem,
{
    pub fn open_with_file_system(
        cfg: Config,
        file_system: Arc<F>,
    ) -> Result<Engine<F, FilePipeLog<F>>> {
        Self::open_with(cfg, file_system, vec![])
    }

    pub fn open_with(
        mut cfg: Config,
        file_system: Arc<F>,
        mut listeners: Vec<Arc<dyn EventListener>>,
    ) -> Result<Engine<F, FilePipeLog<F>>> {
        cfg.sanitize()?;
        listeners.push(Arc::new(PurgeHook::new()) as Arc<dyn EventListener>);

        let start = Instant::now();
        let mut builder = FilePipeLogBuilder::new(cfg.clone(), file_system, listeners.clone());
        builder.scan()?;
        let factory = MemTableRecoverContextFactory::new(&cfg);
        let (append, rewrite) = builder.recover(&factory)?;
        let pipe_log = Arc::new(builder.finish()?);
        rewrite.merge_append_context(append);
        let (memtables, stats) = rewrite.finish();
        info!("Recovering raft logs takes {:?}", start.elapsed());

        let cfg = Arc::new(cfg);
        let purge_manager = PurgeManager::new(
            cfg.clone(),
            memtables.clone(),
            pipe_log.clone(),
            stats.clone(),
            listeners.clone(),
        );

        let (tx, rx) = mpsc::channel();
        let stats_clone = stats.clone();
        let memtables_clone = memtables.clone();
        let metrics_flusher = ThreadBuilder::new()
            .name("re-metrics".into())
            .spawn(move || loop {
                stats_clone.flush_metrics();
                memtables_clone.flush_metrics();
                if rx.recv_timeout(METRICS_FLUSH_INTERVAL).is_ok() {
                    break;
                }
            })?;

        Ok(Self {
            cfg,
            listeners,
            stats,
            memtables,
            pipe_log,
            purge_manager,
            write_barrier: Default::default(),
            tx: Mutex::new(tx),
            metrics_flusher: Some(metrics_flusher),
            _phantom: PhantomData,
        })
    }
}

impl<F, P> Engine<F, P>
where
    F: FileSystem,
    P: PipeLog,
{
    /// Writes the content of `log_batch` into the engine and returns written
    /// bytes. If `sync` is true, the write will be followed by a call to
    /// `fdatasync` on the log file.
    pub fn write(&self, log_batch: &mut LogBatch, mut sync: bool) -> Result<usize> {
        let start = Instant::now();
        let len = log_batch.finish_populate(self.cfg.batch_compression_threshold.0 as usize)?;
        let block_handle = {
<<<<<<< HEAD
            // Max retry count is limited to `2`. If the first `append` retry because of
            // `NOSPC` error, the next `append` should success, unless there exists
            // several abnormal cases in the IO device. In that case,
            // `Engine::write` must return `Err`.
            let mut retry_count = 2;
            let mut handle = Ok(FileBlockHandle {
                id: FileId::new(LogQueue::Append, 0),
                offset: 0,
                len: 0,
            });
            while retry_count > 0 {
                let mut writer = Writer::new(log_batch, sync);
                // Snapshot and clear the current perf context temporarily, so the write group
                // leader will collect the perf context diff later.
                let mut perf_context = take_perf_context();
                let before_enter = Instant::now();
                if let Some(mut group) = self.write_barrier.enter(&mut writer) {
                    let now = Instant::now();
                    let _t = StopWatch::new_with(&*ENGINE_WRITE_LEADER_DURATION_HISTOGRAM, now);
                    let file_context = self.pipe_log.fetch_active_file(LogQueue::Append);
                    // Flag on whether force to rotate the current active file or not.
                    let mut force_rotate = false;
                    for writer in group.iter_mut() {
                        writer.entered_time = Some(now);
                        sync |= writer.sync;
                        // To avoid redundant `write` check when `force_rotate` == `true`, we will
                        // directly assign a special `Error::Other(...)` to the following followers.
                        if force_rotate {
                            writer.set_output(Err(Error::Other(box_err!(
                                "Failed to append logbatch, try to dump it to other dir"
                            ))));
                            continue;
                        }
                        let log_batch = writer.mut_payload();
                        let res = if !log_batch.is_empty() {
                            log_batch.prepare_write(&file_context)?;
                            self.pipe_log
                                .append(LogQueue::Append, log_batch.encoded_bytes())
                        } else {
                            // TODO(tabokie): use Option<FileBlockHandle> instead.
                            Ok(FileBlockHandle {
                                id: FileId::new(LogQueue::Append, 0),
                                offset: 0,
                                len: 0,
                            })
                        };
                        // If we found that there is no spare space for the next LogBatch in the
                        // current active file, we will mark the `force_rotate` with `true` to
                        // notify the leader do `rotate` immediately.
                        if let Err(Error::Other(e)) = res {
                            warn!(
                                "Cannot append, err: {}, try to re-append this log_batch into next log",
                                e
                            );
                            force_rotate = true;
                            writer.set_output(Err(Error::Other(box_err!(
                                "Failed to append logbatch, try to dump it to other dir"
                            ))));
                            continue;
                        }
                        writer.set_output(res);
                    }
                    debug_assert!(
                        file_context.id == self.pipe_log.fetch_active_file(LogQueue::Append).id
                    );
                    perf_context!(log_write_duration).observe_since(now);
                    if force_rotate {
                        // If the leader failed to `rotate` a new log for the un-synced LogBatches,
                        // it means that it encounters unexpected errors, and should panic.
                        if let Err(e) = self.pipe_log.rotate(LogQueue::Append) {
                            panic!(
                                "Cannot rotate {:?} queue due to IO error: {}",
                                LogQueue::Append,
                                e
                            );
                        }
                    } else if let Err(e) = self.pipe_log.maybe_sync(LogQueue::Append, sync) {
                        panic!(
                            "Cannot sync {:?} queue due to IO error: {}",
                            LogQueue::Append,
                            e
                        );
                    }
                    // Pass the perf context diff to all the writers.
                    let diff = get_perf_context();
                    for writer in group.iter_mut() {
                        writer.perf_context_diff = diff.clone();
                    }
=======
            let mut writer = Writer::new(log_batch, sync);
            // Snapshot and clear the current perf context temporarily, so the write group
            // leader will collect the perf context diff later.
            let mut perf_context = take_perf_context();
            let before_enter = Instant::now();
            if let Some(mut group) = self.write_barrier.enter(&mut writer) {
                let now = Instant::now();
                let _t = StopWatch::new_with(&*ENGINE_WRITE_LEADER_DURATION_HISTOGRAM, now);
                for writer in group.iter_mut() {
                    writer.entered_time = Some(now);
                    sync |= writer.sync;
                    let log_batch = writer.mut_payload();
                    let res = if !log_batch.is_empty() {
                        self.pipe_log.append(LogQueue::Append, log_batch)
                    } else {
                        // TODO(tabokie): use Option<FileBlockHandle> instead.
                        Ok(FileBlockHandle {
                            id: FileId::new(LogQueue::Append, 0),
                            offset: 0,
                            len: 0,
                        })
                    };
                    writer.set_output(res);
                }
                perf_context!(log_write_duration).observe_since(now);
                if sync {
                    // As per trait protocol, this error should be retriable. But we panic anyway to
                    // save the trouble of propagating it to other group members.
                    self.pipe_log.sync(LogQueue::Append).expect("pipe::sync()");
>>>>>>> 618eea7a
                }
                let entered_time = writer.entered_time.unwrap();
                ENGINE_WRITE_PREPROCESS_DURATION_HISTOGRAM
                    .observe(entered_time.saturating_duration_since(start).as_secs_f64());
                perf_context.write_wait_duration +=
                    entered_time.saturating_duration_since(before_enter);
                debug_assert_eq!(writer.perf_context_diff.write_wait_duration, Duration::ZERO);
                perf_context += &writer.perf_context_diff;
                set_perf_context(perf_context);
                // Retry if `writer.finish()` returns a special 'Error::Other', remarking that
                // there still exists free space for this `LogBatch`.
                handle = writer.finish();
                if let Err(Error::Other(_)) = handle {
                    retry_count -= 1;
                    log_batch.prepare_rewrite()?;
                    // Here, we will retry this LogBatch `append` by appending this writer
                    // to the next write group, and the current write leader will not hang
                    // on this write and will return timely.
                    continue;
                } else {
                    break;
                }
            }
            handle?
        };

        let mut now = Instant::now();
        if len > 0 {
            log_batch.finish_write(block_handle);
            self.memtables.apply_append_writes(log_batch.drain());
            for listener in &self.listeners {
                listener.post_apply_memtables(block_handle.id);
            }
            let end = Instant::now();
            let apply_duration = end.saturating_duration_since(now);
            ENGINE_WRITE_APPLY_DURATION_HISTOGRAM.observe(apply_duration.as_secs_f64());
            perf_context!(apply_duration).observe(apply_duration);
            now = end;
        }
        ENGINE_WRITE_DURATION_HISTOGRAM.observe(now.saturating_duration_since(start).as_secs_f64());
        ENGINE_WRITE_SIZE_HISTOGRAM.observe(len as f64);
        Ok(len)
    }

    /// Synchronizes the Raft engine.
    pub fn sync(&self) -> Result<()> {
        self.write(&mut LogBatch::default(), true)?;
        Ok(())
    }

    pub fn get_message<S: Message>(&self, region_id: u64, key: &[u8]) -> Result<Option<S>> {
        let _t = StopWatch::new(&*ENGINE_READ_MESSAGE_DURATION_HISTOGRAM);
        if let Some(memtable) = self.memtables.get(region_id) {
            if let Some(value) = memtable.read().get(key) {
                return Ok(Some(parse_from_bytes(&value)?));
            }
        }
        Ok(None)
    }

    pub fn get(&self, region_id: u64, key: &[u8]) -> Option<Vec<u8>> {
        let _t = StopWatch::new(&*ENGINE_READ_MESSAGE_DURATION_HISTOGRAM);
        if let Some(memtable) = self.memtables.get(region_id) {
            return memtable.read().get(key);
        }
        None
    }

    /// Iterates over [start_key, end_key) range of Raft Group key-values and
    /// yields messages of the required type. Unparsable items are skipped.
    pub fn scan_messages<S, C>(
        &self,
        region_id: u64,
        start_key: Option<&[u8]>,
        end_key: Option<&[u8]>,
        reverse: bool,
        mut callback: C,
    ) -> Result<()>
    where
        S: Message,
        C: FnMut(&[u8], S) -> bool,
    {
        self.scan_raw_messages(region_id, start_key, end_key, reverse, move |k, raw_v| {
            if let Ok(v) = parse_from_bytes(raw_v) {
                callback(k, v)
            } else {
                true
            }
        })
    }

    /// Iterates over [start_key, end_key) range of Raft Group key-values and
    /// yields all key value pairs as bytes.
    pub fn scan_raw_messages<C>(
        &self,
        region_id: u64,
        start_key: Option<&[u8]>,
        end_key: Option<&[u8]>,
        reverse: bool,
        callback: C,
    ) -> Result<()>
    where
        C: FnMut(&[u8], &[u8]) -> bool,
    {
        let _t = StopWatch::new(&*ENGINE_READ_MESSAGE_DURATION_HISTOGRAM);
        if let Some(memtable) = self.memtables.get(region_id) {
            memtable
                .read()
                .scan(start_key, end_key, reverse, callback)?;
        }
        Ok(())
    }

    pub fn get_entry<M: MessageExt>(
        &self,
        region_id: u64,
        log_idx: u64,
    ) -> Result<Option<M::Entry>> {
        let _t = StopWatch::new(&*ENGINE_READ_ENTRY_DURATION_HISTOGRAM);
        if let Some(memtable) = self.memtables.get(region_id) {
            if let Some(idx) = memtable.read().get_entry(log_idx) {
                ENGINE_READ_ENTRY_COUNT_HISTOGRAM.observe(1.0);
                return Ok(Some(read_entry_from_file::<M, _>(
                    self.pipe_log.as_ref(),
                    &idx,
                )?));
            }
        }
        Ok(None)
    }

    /// Purges expired logs files and returns a set of Raft group ids that need
    /// to be compacted.
    pub fn purge_expired_files(&self) -> Result<Vec<u64>> {
        self.purge_manager.purge_expired_files()
    }

    /// Returns count of fetched entries.
    pub fn fetch_entries_to<M: MessageExt>(
        &self,
        region_id: u64,
        begin: u64,
        end: u64,
        max_size: Option<usize>,
        vec: &mut Vec<M::Entry>,
    ) -> Result<usize> {
        let _t = StopWatch::new(&*ENGINE_READ_ENTRY_DURATION_HISTOGRAM);
        if let Some(memtable) = self.memtables.get(region_id) {
            let mut ents_idx: Vec<EntryIndex> = Vec::with_capacity((end - begin) as usize);
            memtable
                .read()
                .fetch_entries_to(begin, end, max_size, &mut ents_idx)?;
            for i in ents_idx.iter() {
                vec.push(read_entry_from_file::<M, _>(self.pipe_log.as_ref(), i)?);
            }
            ENGINE_READ_ENTRY_COUNT_HISTOGRAM.observe(ents_idx.len() as f64);
            return Ok(ents_idx.len());
        }
        Ok(0)
    }

    pub fn first_index(&self, region_id: u64) -> Option<u64> {
        if let Some(memtable) = self.memtables.get(region_id) {
            return memtable.read().first_index();
        }
        None
    }

    pub fn last_index(&self, region_id: u64) -> Option<u64> {
        if let Some(memtable) = self.memtables.get(region_id) {
            return memtable.read().last_index();
        }
        None
    }

    /// Deletes log entries before `index` in the specified Raft group. Returns
    /// the number of deleted entries.
    pub fn compact_to(&self, region_id: u64, index: u64) -> u64 {
        let first_index = match self.first_index(region_id) {
            Some(index) => index,
            None => return 0,
        };

        let mut log_batch = LogBatch::default();
        log_batch.add_command(region_id, Command::Compact { index });
        if let Err(e) = self.write(&mut log_batch, false) {
            error!("Failed to write Compact command: {}", e);
        }

        self.first_index(region_id).unwrap_or(index) - first_index
    }

    pub fn raft_groups(&self) -> Vec<u64> {
        self.memtables.fold(vec![], |mut v, m| {
            v.push(m.region_id());
            v
        })
    }

    /// Returns `true` if the engine contains no Raft Group. Empty Raft Group
    /// that isn't cleaned is counted as well.
    pub fn is_empty(&self) -> bool {
        self.memtables.is_empty()
    }

    /// Returns the sequence number range of active log files in the specific
    /// log queue.
    /// For testing only.
    pub fn file_span(&self, queue: LogQueue) -> (u64, u64) {
        self.pipe_log.file_span(queue)
    }

    pub fn get_used_size(&self) -> usize {
        self.pipe_log.total_size(LogQueue::Append) + self.pipe_log.total_size(LogQueue::Rewrite)
    }
}

impl<F, P> Drop for Engine<F, P>
where
    F: FileSystem,
    P: PipeLog,
{
    fn drop(&mut self) {
        self.tx.lock().unwrap().send(()).unwrap();
        if let Some(t) = self.metrics_flusher.take() {
            t.join().unwrap();
        }
    }
}

impl Engine<DefaultFileSystem, FilePipeLog<DefaultFileSystem>> {
    pub fn consistency_check(path: &Path) -> Result<Vec<(u64, u64)>> {
        Self::consistency_check_with_file_system(path, Arc::new(DefaultFileSystem))
    }

    #[cfg(feature = "scripting")]
    pub fn unsafe_repair(path: &Path, queue: Option<LogQueue>, script: String) -> Result<()> {
        Self::unsafe_repair_with_file_system(path, queue, script, Arc::new(DefaultFileSystem))
    }

    pub fn dump(path: &Path) -> Result<LogItemReader<DefaultFileSystem>> {
        Self::dump_with_file_system(path, Arc::new(DefaultFileSystem))
    }
}

impl<F> Engine<F, FilePipeLog<F>>
where
    F: FileSystem,
{
    /// Returns a list of corrupted Raft groups, including their ids and last
    /// valid log index. Head or tail corruption cannot be detected.
    pub fn consistency_check_with_file_system(
        path: &Path,
        file_system: Arc<F>,
    ) -> Result<Vec<(u64, u64)>> {
        if !path.exists() {
            return Err(Error::InvalidArgument(format!(
                "raft-engine directory '{}' does not exist.",
                path.to_str().unwrap()
            )));
        }

        let cfg = Config {
            dir: path.to_str().unwrap().to_owned(),
            recovery_mode: RecoveryMode::TolerateAnyCorruption,
            ..Default::default()
        };
        let mut builder = FilePipeLogBuilder::new(cfg, file_system, Vec::new());
        builder.scan()?;
        let (append, rewrite) =
            builder.recover(&DefaultMachineFactory::<ConsistencyChecker>::default())?;
        let mut map = rewrite.finish();
        for (id, index) in append.finish() {
            map.entry(id).or_insert(index);
        }
        let mut list: Vec<(u64, u64)> = map.into_iter().collect();
        list.sort_unstable();
        Ok(list)
    }

    #[cfg(feature = "scripting")]
    pub fn unsafe_repair_with_file_system(
        path: &Path,
        queue: Option<LogQueue>,
        script: String,
        file_system: Arc<F>,
    ) -> Result<()> {
        use crate::file_pipe_log::{RecoveryConfig, ReplayMachine};

        if !path.exists() {
            return Err(Error::InvalidArgument(format!(
                "raft-engine directory '{}' does not exist.",
                path.to_str().unwrap()
            )));
        }

        let cfg = Config {
            dir: path.to_str().unwrap().to_owned(),
            recovery_mode: RecoveryMode::TolerateAnyCorruption,
            ..Default::default()
        };
        let recovery_mode = cfg.recovery_mode;
        let read_block_size = cfg.recovery_read_block_size.0;
        let mut builder = FilePipeLogBuilder::new(cfg, file_system.clone(), Vec::new());
        builder.scan()?;
        let factory = crate::filter::RhaiFilterMachineFactory::from_script(script);
        let mut machine = None;
        if queue.is_none() || queue.unwrap() == LogQueue::Append {
            machine = Some(builder.recover_queue(
                file_system.clone(),
                RecoveryConfig {
                    queue: LogQueue::Append,
                    mode: recovery_mode,
                    concurrency: 1,
                    read_block_size,
                },
                &factory,
            )?);
        }
        if queue.is_none() || queue.unwrap() == LogQueue::Rewrite {
            let machine2 = builder.recover_queue(
                file_system.clone(),
                RecoveryConfig {
                    queue: LogQueue::Rewrite,
                    mode: recovery_mode,
                    concurrency: 1,
                    read_block_size,
                },
                &factory,
            )?;
            if let Some(machine) = &mut machine {
                machine.merge(machine2, LogQueue::Rewrite)?;
            }
        }
        if let Some(machine) = machine {
            machine.finish(file_system.as_ref(), path)?;
        }
        Ok(())
    }

    /// Dumps all operations.
    pub fn dump_with_file_system(path: &Path, file_system: Arc<F>) -> Result<LogItemReader<F>> {
        if !path.exists() {
            return Err(Error::InvalidArgument(format!(
                "raft-engine directory or file '{}' does not exist.",
                path.to_str().unwrap()
            )));
        }

        if path.is_dir() {
            LogItemReader::new_directory_reader(file_system, path)
        } else {
            LogItemReader::new_file_reader(file_system, path)
        }
    }
}

struct BlockCache {
    key: Cell<FileBlockHandle>,
    block: RefCell<Vec<u8>>,
}

impl BlockCache {
    fn new() -> Self {
        BlockCache {
            key: Cell::new(FileBlockHandle {
                id: FileId::new(LogQueue::Append, 0),
                offset: 0,
                len: 0,
            }),
            block: RefCell::new(Vec::new()),
        }
    }

    fn insert(&self, key: FileBlockHandle, block: Vec<u8>) {
        self.key.set(key);
        self.block.replace(block);
    }
}

thread_local! {
    static BLOCK_CACHE: BlockCache = BlockCache::new();
}

pub(crate) fn read_entry_from_file<M, P>(pipe_log: &P, idx: &EntryIndex) -> Result<M::Entry>
where
    M: MessageExt,
    P: PipeLog,
{
    BLOCK_CACHE.with(|cache| {
        if cache.key.get() != idx.entries.unwrap() {
            cache.insert(
                idx.entries.unwrap(),
                LogBatch::decode_entries_block(
                    &pipe_log.read_bytes(idx.entries.unwrap())?,
                    idx.entries.unwrap(),
                    idx.compression_type,
                )?,
            );
        }
        let e = parse_from_bytes(
            &cache.block.borrow()
                [idx.entry_offset as usize..(idx.entry_offset + idx.entry_len) as usize],
        )?;
        assert_eq!(M::index(&e), idx.index);
        Ok(e)
    })
}

pub(crate) fn read_entry_bytes_from_file<P>(pipe_log: &P, idx: &EntryIndex) -> Result<Vec<u8>>
where
    P: PipeLog,
{
    BLOCK_CACHE.with(|cache| {
        if cache.key.get() != idx.entries.unwrap() {
            cache.insert(
                idx.entries.unwrap(),
                LogBatch::decode_entries_block(
                    &pipe_log.read_bytes(idx.entries.unwrap())?,
                    idx.entries.unwrap(),
                    idx.compression_type,
                )?,
            );
        }
        Ok(cache.block.borrow()
            [idx.entry_offset as usize..(idx.entry_offset + idx.entry_len) as usize]
            .to_owned())
    })
}

#[cfg(test)]
mod tests {
    use super::*;
    use crate::env::ObfuscatedFileSystem;
    use crate::file_pipe_log::FileNameExt;
    use crate::pipe_log::Version;
    use crate::test_util::{generate_entries, PanicGuard};
    use crate::util::ReadableSize;
    use kvproto::raft_serverpb::RaftLocalState;
    use raft::eraftpb::Entry;
    use std::collections::BTreeSet;
    use std::fs::OpenOptions;
    use std::path::PathBuf;

    type RaftLogEngine<F = DefaultFileSystem> = Engine<F>;
    impl<F: FileSystem> RaftLogEngine<F> {
        fn append(&self, rid: u64, start_index: u64, end_index: u64, data: Option<&[u8]>) {
            let entries = generate_entries(start_index, end_index, data);
            if !entries.is_empty() {
                let mut batch = LogBatch::default();
                batch.add_entries::<Entry>(rid, &entries).unwrap();
                batch
                    .put_message(
                        rid,
                        b"last_index".to_vec(),
                        &RaftLocalState {
                            last_index: entries[entries.len() - 1].index,
                            ..Default::default()
                        },
                    )
                    .unwrap();
                self.write(&mut batch, true).unwrap();
            }
        }

        fn clean(&self, rid: u64) {
            let mut log_batch = LogBatch::default();
            log_batch.add_command(rid, Command::Clean);
            self.write(&mut log_batch, true).unwrap();
        }

        fn decode_last_index(&self, rid: u64) -> Option<u64> {
            self.get_message::<RaftLocalState>(rid, b"last_index")
                .unwrap()
                .map(|s| s.last_index)
        }

        fn reopen(self) -> Self {
            let cfg: Config = self.cfg.as_ref().clone();
            let file_system = self.pipe_log.file_system();
            let mut listeners = self.listeners.clone();
            listeners.pop();
            drop(self);
            RaftLogEngine::open_with(cfg, file_system, listeners).unwrap()
        }

        fn scan_entries<FR: Fn(u64, LogQueue, &[u8])>(
            &self,
            rid: u64,
            start: u64,
            end: u64,
            reader: FR,
        ) {
            let mut entries = Vec::new();
            self.fetch_entries_to::<Entry>(
                rid,
                self.first_index(rid).unwrap(),
                self.last_index(rid).unwrap() + 1,
                None,
                &mut entries,
            )
            .unwrap();
            assert_eq!(entries.len(), (end - start) as usize);
            assert_eq!(entries.first().unwrap().index, start);
            assert_eq!(
                entries.last().unwrap().index,
                self.decode_last_index(rid).unwrap()
            );
            assert_eq!(entries.last().unwrap().index + 1, end);
            for e in entries.iter() {
                let entry_index = self
                    .memtables
                    .get(rid)
                    .unwrap()
                    .read()
                    .get_entry(e.index)
                    .unwrap();
                assert_eq!(&self.get_entry::<Entry>(rid, e.index).unwrap().unwrap(), e);
                reader(e.index, entry_index.entries.unwrap().id.queue, &e.data);
            }
        }

        fn file_count(&self, queue: Option<LogQueue>) -> usize {
            if let Some(queue) = queue {
                let (a, b) = self.file_span(queue);
                (b - a + 1) as usize
            } else {
                self.file_count(Some(LogQueue::Append)) + self.file_count(Some(LogQueue::Rewrite))
            }
        }
    }

    #[test]
    fn test_empty_engine() {
        let dir = tempfile::Builder::new()
            .prefix("test_empty_engine")
            .tempdir()
            .unwrap();
        let mut sub_dir = PathBuf::from(dir.as_ref());
        sub_dir.push("raft-engine");
        let cfg = Config {
            dir: sub_dir.to_str().unwrap().to_owned(),
            ..Default::default()
        };
        RaftLogEngine::open_with_file_system(cfg, Arc::new(ObfuscatedFileSystem::default()))
            .unwrap();
    }

    #[test]
    fn test_get_entry() {
        let normal_batch_size = 10;
        let compressed_batch_size = 5120;
        for &entry_size in &[normal_batch_size, compressed_batch_size] {
            let dir = tempfile::Builder::new()
                .prefix("test_get_entry")
                .tempdir()
                .unwrap();
            let cfg = Config {
                dir: dir.path().to_str().unwrap().to_owned(),
                target_file_size: ReadableSize(1),
                ..Default::default()
            };

            let engine = RaftLogEngine::open_with_file_system(
                cfg.clone(),
                Arc::new(ObfuscatedFileSystem::default()),
            )
            .unwrap();
            let data = vec![b'x'; entry_size];
            for i in 10..20 {
                let rid = i;
                let index = i;
                engine.append(rid, index, index + 2, Some(&data));
            }
            for i in 10..20 {
                let rid = i;
                let index = i;
                engine.scan_entries(rid, index, index + 2, |_, q, d| {
                    assert_eq!(q, LogQueue::Append);
                    assert_eq!(d, &data);
                });
            }

            // Recover the engine.
            let engine = engine.reopen();
            for i in 10..20 {
                let rid = i;
                let index = i;
                engine.scan_entries(rid, index, index + 2, |_, q, d| {
                    assert_eq!(q, LogQueue::Append);
                    assert_eq!(d, &data);
                });
            }
        }
    }

    #[test]
    fn test_clean_raft_group() {
        fn run_steps(steps: &[Option<(u64, u64)>]) {
            let rid = 1;
            let data = vec![b'x'; 1024];

            for rewrite_step in 1..=steps.len() {
                for exit_purge in [None, Some(1), Some(2)] {
                    let _guard = PanicGuard::with_prompt(format!(
                        "case: [{:?}, {}, {:?}]",
                        steps, rewrite_step, exit_purge
                    ));
                    let dir = tempfile::Builder::new()
                        .prefix("test_clean_raft_group")
                        .tempdir()
                        .unwrap();
                    let cfg = Config {
                        dir: dir.path().to_str().unwrap().to_owned(),
                        target_file_size: ReadableSize(1),
                        ..Default::default()
                    };
                    let engine = RaftLogEngine::open_with_file_system(
                        cfg.clone(),
                        Arc::new(ObfuscatedFileSystem::default()),
                    )
                    .unwrap();

                    for (i, step) in steps.iter().enumerate() {
                        if let Some((start, end)) = *step {
                            engine.append(rid, start, end, Some(&data));
                        } else {
                            engine.clean(rid);
                        }
                        if i + 1 == rewrite_step {
                            engine
                                .purge_manager
                                .must_rewrite_append_queue(None, exit_purge);
                        }
                    }

                    let engine = engine.reopen();
                    if let Some((start, end)) = *steps.last().unwrap() {
                        engine.scan_entries(rid, start, end, |_, _, d| {
                            assert_eq!(d, &data);
                        });
                    } else {
                        assert!(engine.raft_groups().is_empty());
                    }

                    engine.purge_manager.must_rewrite_append_queue(None, None);
                    let engine = engine.reopen();
                    if let Some((start, end)) = *steps.last().unwrap() {
                        engine.scan_entries(rid, start, end, |_, _, d| {
                            assert_eq!(d, &data);
                        });
                    } else {
                        assert!(engine.raft_groups().is_empty());
                    }
                }
            }
        }

        run_steps(&[Some((1, 5)), None, Some((2, 6)), None, Some((3, 7)), None]);
        run_steps(&[Some((1, 5)), None, Some((2, 6)), None, Some((3, 7))]);
        run_steps(&[Some((1, 5)), None, Some((2, 6)), None]);
        run_steps(&[Some((1, 5)), None, Some((2, 6))]);
        run_steps(&[Some((1, 5)), None]);
    }

    #[test]
    fn test_key_value_scan() {
        fn key(i: u64) -> Vec<u8> {
            format!("k{}", i).as_bytes().to_vec()
        }
        fn value(i: u64) -> Vec<u8> {
            format!("v{}", i).as_bytes().to_vec()
        }
        fn rich_value(i: u64) -> RaftLocalState {
            RaftLocalState {
                last_index: i,
                ..Default::default()
            }
        }

        let dir = tempfile::Builder::new()
            .prefix("test_key_value_scan")
            .tempdir()
            .unwrap();
        let cfg = Config {
            dir: dir.path().to_str().unwrap().to_owned(),
            target_file_size: ReadableSize(1),
            ..Default::default()
        };
        let rid = 1;
        let engine =
            RaftLogEngine::open_with_file_system(cfg, Arc::new(ObfuscatedFileSystem::default()))
                .unwrap();

        engine
            .scan_messages::<RaftLocalState, _>(rid, None, None, false, |_, _| {
                panic!("unexpected message.");
            })
            .unwrap();

        let mut batch = LogBatch::default();
        let mut res = Vec::new();
        let mut rich_res = Vec::new();
        batch.put(rid, key(1), value(1));
        batch.put(rid, key(2), value(2));
        batch.put(rid, key(3), value(3));
        engine.write(&mut batch, false).unwrap();

        engine
            .scan_raw_messages(rid, None, None, false, |k, v| {
                res.push((k.to_vec(), v.to_vec()));
                true
            })
            .unwrap();
        assert_eq!(
            res,
            vec![(key(1), value(1)), (key(2), value(2)), (key(3), value(3))]
        );
        res.clear();
        engine
            .scan_raw_messages(rid, None, None, true, |k, v| {
                res.push((k.to_vec(), v.to_vec()));
                true
            })
            .unwrap();
        assert_eq!(
            res,
            vec![(key(3), value(3)), (key(2), value(2)), (key(1), value(1))]
        );
        res.clear();
        engine
            .scan_messages::<RaftLocalState, _>(rid, None, None, false, |_, _| {
                panic!("unexpected message.")
            })
            .unwrap();

        batch.put_message(rid, key(22), &rich_value(22)).unwrap();
        batch.put_message(rid, key(33), &rich_value(33)).unwrap();
        engine.write(&mut batch, false).unwrap();

        engine
            .scan_messages(rid, None, None, false, |k, v| {
                rich_res.push((k.to_vec(), v));
                false
            })
            .unwrap();
        assert_eq!(rich_res, vec![(key(22), rich_value(22))]);
        rich_res.clear();
        engine
            .scan_messages(rid, None, None, true, |k, v| {
                rich_res.push((k.to_vec(), v));
                false
            })
            .unwrap();
        assert_eq!(rich_res, vec![(key(33), rich_value(33))]);
        rich_res.clear();
    }

    #[test]
    fn test_delete_key_value() {
        let dir = tempfile::Builder::new()
            .prefix("test_delete_key_value")
            .tempdir()
            .unwrap();
        let cfg = Config {
            dir: dir.path().to_str().unwrap().to_owned(),
            target_file_size: ReadableSize(1),
            ..Default::default()
        };
        let rid = 1;
        let key = b"key".to_vec();
        let (v1, v2) = (b"v1".to_vec(), b"v2".to_vec());
        let mut batch_1 = LogBatch::default();
        batch_1.put(rid, key.clone(), v1);
        let mut batch_2 = LogBatch::default();
        batch_2.put(rid, key.clone(), v2.clone());
        let mut delete_batch = LogBatch::default();
        delete_batch.delete(rid, key.clone());

        let engine =
            RaftLogEngine::open_with_file_system(cfg, Arc::new(ObfuscatedFileSystem::default()))
                .unwrap();
        assert_eq!(
            engine.get_message::<RaftLocalState>(rid, &key).unwrap(),
            None
        );
        assert_eq!(engine.get(rid, &key), None);

        // put | delete
        //     ^ rewrite
        engine.write(&mut batch_1.clone(), true).unwrap();
        assert!(engine.get_message::<RaftLocalState>(rid, &key).is_err());
        engine.purge_manager.must_rewrite_append_queue(None, None);
        engine.write(&mut delete_batch.clone(), true).unwrap();
        let engine = engine.reopen();
        assert_eq!(engine.get(rid, &key), None);
        assert_eq!(
            engine.get_message::<RaftLocalState>(rid, &key).unwrap(),
            None
        );

        // Incomplete purge.
        engine.write(&mut batch_1.clone(), true).unwrap();
        engine
            .purge_manager
            .must_rewrite_append_queue(None, Some(2));
        engine.write(&mut delete_batch.clone(), true).unwrap();
        let engine = engine.reopen();
        assert_eq!(engine.get(rid, &key), None);

        // TODO: Preserve kv tombstone during rewrite and activate this test case.
        // put | delete |
        //              ^ rewrite
        // let engine = engine.reopen();
        // engine.write(&mut batch_1.clone(), true).unwrap();
        // engine.write(&mut delete_batch.clone(), true).unwrap();
        // engine.purge_manager.must_rewrite_append_queue(None, None);
        // let engine = engine.reopen();
        // assert_eq!(engine.get(rid, &key), None);

        // put | delete | put
        //     ^ rewrite
        let engine = engine.reopen();
        engine.write(&mut batch_1.clone(), true).unwrap();
        engine.purge_manager.must_rewrite_append_queue(None, None);
        engine.write(&mut delete_batch.clone(), true).unwrap();
        engine.write(&mut batch_2.clone(), true).unwrap();
        let engine = engine.reopen();
        assert_eq!(engine.get(rid, &key).unwrap(), v2);
        // Incomplete purge.
        engine.write(&mut batch_1.clone(), true).unwrap();
        engine
            .purge_manager
            .must_rewrite_append_queue(None, Some(2));
        engine.write(&mut delete_batch.clone(), true).unwrap();
        engine.write(&mut batch_2.clone(), true).unwrap();
        let engine = engine.reopen();
        assert_eq!(engine.get(rid, &key).unwrap(), v2);

        // put | delete | put
        //              ^ rewrite
        let engine = engine.reopen();
        engine.write(&mut batch_1.clone(), true).unwrap();
        engine.write(&mut delete_batch.clone(), true).unwrap();
        engine.purge_manager.must_rewrite_append_queue(None, None);
        engine.write(&mut batch_2.clone(), true).unwrap();
        let engine = engine.reopen();
        assert_eq!(engine.get(rid, &key).unwrap(), v2);
        // Incomplete purge.
        engine.write(&mut batch_1.clone(), true).unwrap();
        engine.write(&mut delete_batch.clone(), true).unwrap();
        engine
            .purge_manager
            .must_rewrite_append_queue(None, Some(2));
        engine.write(&mut batch_2.clone(), true).unwrap();
        let engine = engine.reopen();
        assert_eq!(engine.get(rid, &key).unwrap(), v2);

        // put | delete | put |
        //                    ^ rewrite
        let engine = engine.reopen();
        engine.write(&mut batch_1.clone(), true).unwrap();
        engine.write(&mut delete_batch.clone(), true).unwrap();
        engine.write(&mut batch_2.clone(), true).unwrap();
        engine.purge_manager.must_rewrite_append_queue(None, None);
        let engine = engine.reopen();
        assert_eq!(engine.get(rid, &key).unwrap(), v2);
        // Incomplete purge.
        let engine = engine.reopen();
        engine.write(&mut batch_1.clone(), true).unwrap();
        engine.write(&mut delete_batch.clone(), true).unwrap();
        engine.write(&mut batch_2.clone(), true).unwrap();
        engine
            .purge_manager
            .must_rewrite_append_queue(None, Some(2));
        let engine = engine.reopen();
        assert_eq!(engine.get(rid, &key).unwrap(), v2);
    }

    #[test]
    fn test_compact_raft_group() {
        let dir = tempfile::Builder::new()
            .prefix("test_compact_raft_group")
            .tempdir()
            .unwrap();
        let cfg = Config {
            dir: dir.path().to_str().unwrap().to_owned(),
            target_file_size: ReadableSize(1),
            ..Default::default()
        };
        let engine =
            RaftLogEngine::open_with_file_system(cfg, Arc::new(ObfuscatedFileSystem::default()))
                .unwrap();
        let data = vec![b'x'; 1024];

        // rewrite:[1  ..10]
        // append:   [5..10]
        let mut rid = 7;
        engine.append(rid, 1, 10, Some(&data));
        // Files are not purged.
        engine
            .purge_manager
            .must_rewrite_append_queue(None, Some(2));
        let mut compact_log = LogBatch::default();
        compact_log.add_command(rid, Command::Compact { index: 5 });
        engine.write(&mut compact_log, true).unwrap();
        let engine = engine.reopen();
        engine.scan_entries(rid, 5, 10, |_, q, d| {
            assert_eq!(q, LogQueue::Append);
            assert_eq!(d, &data);
        });
        assert_eq!(engine.stats.live_entries(LogQueue::Append), 6); // 5 entries + 1 kv

        // rewrite:   [20..25]
        // append: [10   ..25]
        rid += 1;
        engine.append(rid, 5, 15, Some(&data));
        let mut compact_log = LogBatch::default();
        compact_log.add_command(rid, Command::Compact { index: 10 });
        engine.write(&mut compact_log, true).unwrap();
        engine.append(rid, 15, 25, Some(&data));
        // Files are not purged.
        engine
            .purge_manager
            .must_rewrite_append_queue(None, Some(2));
        // Simulate loss of buffered write.
        let mut compact_log = LogBatch::default();
        compact_log.add_command(rid, Command::Compact { index: 20 });
        engine.memtables.apply_append_writes(compact_log.drain());
        engine.purge_manager.must_rewrite_rewrite_queue();
        let engine = engine.reopen();
        engine.scan_entries(rid, 10, 25, |_, q, d| {
            assert_eq!(q, LogQueue::Append);
            assert_eq!(d, &data);
        });
        assert_eq!(engine.stats.live_entries(LogQueue::Append), 22); // 20 entries + 2 kv
        engine.clean(rid - 1);
        assert_eq!(engine.stats.live_entries(LogQueue::Append), 16);
        // rewrite: [20..25][10..25]
        // append: [10..25]
        engine
            .purge_manager
            .must_rewrite_append_queue(None, Some(2));
        let engine = engine.reopen();
        engine.scan_entries(rid, 10, 25, |_, q, d| {
            assert_eq!(q, LogQueue::Append);
            assert_eq!(d, &data);
        });

        // rewrite:[10..15][15  ..25]
        // append:           [20..25]
        rid += 1;
        engine.append(rid, 5, 15, Some(&data));
        let mut compact_log = LogBatch::default();
        compact_log.add_command(rid, Command::Compact { index: 10 });
        engine.write(&mut compact_log, true).unwrap();
        engine.purge_manager.must_rewrite_append_queue(None, None);
        engine.append(rid, 15, 25, Some(&data));
        engine
            .purge_manager
            .must_rewrite_append_queue(None, Some(2));
        let mut compact_log = LogBatch::default();
        compact_log.add_command(rid, Command::Compact { index: 20 });
        engine.write(&mut compact_log, true).unwrap();
        let engine = engine.reopen();
        engine.scan_entries(rid, 20, 25, |_, q, d| {
            assert_eq!(q, LogQueue::Append);
            assert_eq!(d, &data);
        });

        // rewrite:[1..5] [10..15]
        // append:        [10..15]
        rid += 1;
        engine.append(rid, 1, 5, Some(&data));
        engine.purge_manager.must_rewrite_append_queue(None, None);
        engine.append(rid, 5, 15, Some(&data));
        let mut compact_log = LogBatch::default();
        compact_log.add_command(rid, Command::Compact { index: 10 });
        engine.write(&mut compact_log, true).unwrap();
        // Files are not purged.
        engine
            .purge_manager
            .must_rewrite_append_queue(None, Some(2));
        let engine = engine.reopen();
        engine.scan_entries(rid, 10, 15, |_, q, d| {
            assert_eq!(q, LogQueue::Append);
            assert_eq!(d, &data);
        });
    }

    #[test]
    fn test_purge_triggered_by_compact() {
        let dir = tempfile::Builder::new()
            .prefix("test_purge_triggered_by_compact")
            .tempdir()
            .unwrap();
        let cfg = Config {
            dir: dir.path().to_str().unwrap().to_owned(),
            target_file_size: ReadableSize::kb(5),
            purge_threshold: ReadableSize::kb(150),
            ..Default::default()
        };

        let engine =
            RaftLogEngine::open_with_file_system(cfg, Arc::new(ObfuscatedFileSystem::default()))
                .unwrap();
        let data = vec![b'x'; 1024];
        for index in 0..100 {
            engine.append(1, index, index + 1, Some(&data));
        }

        // GC all log entries. Won't trigger purge because total size is not enough.
        let count = engine.compact_to(1, 100);
        assert_eq!(count, 100);
        assert!(!engine
            .purge_manager
            .needs_rewrite_log_files(LogQueue::Append));

        // Append more logs to make total size greater than `purge_threshold`.
        for index in 100..250 {
            engine.append(1, index, index + 1, Some(&data));
        }

        // GC first 101 log entries.
        assert_eq!(engine.compact_to(1, 101), 1);
        // Needs to purge because the total size is greater than `purge_threshold`.
        assert!(engine
            .purge_manager
            .needs_rewrite_log_files(LogQueue::Append));

        let old_min_file_seq = engine.file_span(LogQueue::Append).0;
        let will_force_compact = engine.purge_expired_files().unwrap();
        let new_min_file_seq = engine.file_span(LogQueue::Append).0;
        // Some entries are rewritten.
        assert!(new_min_file_seq > old_min_file_seq);
        // No regions need to be force compacted because the threshold is not reached.
        assert!(will_force_compact.is_empty());
        // After purge, entries and raft state are still available.
        assert!(engine.get_entry::<Entry>(1, 101).unwrap().is_some());

        assert_eq!(engine.compact_to(1, 102), 1);
        // Needs to purge because the total size is greater than `purge_threshold`.
        assert!(engine
            .purge_manager
            .needs_rewrite_log_files(LogQueue::Append));
        let will_force_compact = engine.purge_expired_files().unwrap();
        // The region needs to be force compacted because the threshold is reached.
        assert!(!will_force_compact.is_empty());
        assert_eq!(will_force_compact[0], 1);
    }

    #[test]
    fn test_purge_trigger_force_rewrite() {
        let dir = tempfile::Builder::new()
            .prefix("test_purge_trigger_force_write")
            .tempdir()
            .unwrap();
        let cfg = Config {
            dir: dir.path().to_str().unwrap().to_owned(),
            target_file_size: ReadableSize::kb(1),
            purge_threshold: ReadableSize::kb(10),
            ..Default::default()
        };

        let engine =
            RaftLogEngine::open_with_file_system(cfg, Arc::new(ObfuscatedFileSystem::default()))
                .unwrap();
        let data = vec![b'x'; 1024];
        // write 50 small entries into region 1~3, it should trigger force compact.
        for rid in 1..=3 {
            for index in 0..50 {
                engine.append(rid, index, index + 1, Some(&data[..10]));
            }
        }
        // write some small entries to trigger purge.
        for rid in 4..=50 {
            engine.append(rid, 1, 2, Some(&data));
        }

        let check_purge = |pending_regions: Vec<u64>| {
            let mut compact_regions = engine.purge_expired_files().unwrap();
            // sort key in order.
            compact_regions.sort_unstable();
            assert_eq!(compact_regions, pending_regions);
        };

        for _ in 0..9 {
            check_purge(vec![1, 2, 3]);
        }

        // 10th, rewritten, but still needs to be compacted.
        check_purge(vec![1, 2, 3]);
        for rid in 1..=3 {
            let memtable = engine.memtables.get(rid).unwrap();
            assert_eq!(memtable.read().rewrite_count(), 50);
        }

        // compact and write some new data to trigger compact again.
        for rid in 2..=50 {
            let last_idx = engine.last_index(rid).unwrap();
            engine.compact_to(rid, last_idx);
            engine.append(rid, last_idx, last_idx + 1, Some(&data));
        }
        // after write, region 1 can trigger compact again.
        check_purge(vec![1]);
    }

    #[test]
    fn test_rewrite_and_recover() {
        let dir = tempfile::Builder::new()
            .prefix("test_rewrite_and_recover")
            .tempdir()
            .unwrap();
        let cfg = Config {
            dir: dir.path().to_str().unwrap().to_owned(),
            target_file_size: ReadableSize::kb(5),
            purge_threshold: ReadableSize::kb(80),
            ..Default::default()
        };
        let engine =
            RaftLogEngine::open_with_file_system(cfg, Arc::new(ObfuscatedFileSystem::default()))
                .unwrap();
        let data = vec![b'x'; 1024];

        // Put 100 entries into 10 regions.
        for index in 1..=10 {
            for rid in 1..=10 {
                engine.append(rid, index, index + 1, Some(&data));
            }
        }

        // The engine needs purge, and all old entries should be rewritten.
        assert!(engine
            .purge_manager
            .needs_rewrite_log_files(LogQueue::Append));
        assert!(engine.purge_expired_files().unwrap().is_empty());
        assert!(engine.file_span(LogQueue::Append).0 > 1);

        let rewrite_file_size = engine.pipe_log.total_size(LogQueue::Rewrite);
        assert!(rewrite_file_size > 59); // The rewrite queue isn't empty.

        // All entries should be available.
        for rid in 1..=10 {
            engine.scan_entries(rid, 1, 11, |_, _, d| {
                assert_eq!(d, &data);
            });
        }

        // Recover with rewrite queue and append queue.
        let cleaned_region_ids = engine.memtables.cleaned_region_ids();

        let engine = engine.reopen();
        assert_eq!(engine.memtables.cleaned_region_ids(), cleaned_region_ids);

        for rid in 1..=10 {
            engine.scan_entries(rid, 1, 11, |_, _, d| {
                assert_eq!(d, &data);
            });
        }

        // Rewrite again to check the rewrite queue is healthy.
        for index in 11..=20 {
            for rid in 1..=10 {
                engine.append(rid, index, index + 1, Some(&data));
            }
        }

        assert!(engine
            .purge_manager
            .needs_rewrite_log_files(LogQueue::Append));
        assert!(engine.purge_expired_files().unwrap().is_empty());
    }

    #[test]
    fn test_empty_protobuf_message() {
        let dir = tempfile::Builder::new()
            .prefix("test_empty_protobuf_message")
            .tempdir()
            .unwrap();
        let cfg = Config {
            dir: dir.path().to_str().unwrap().to_owned(),
            ..Default::default()
        };
        let engine =
            RaftLogEngine::open_with_file_system(cfg, Arc::new(ObfuscatedFileSystem::default()))
                .unwrap();

        let mut log_batch = LogBatch::default();
        let empty_entry = Entry::new();
        assert_eq!(empty_entry.compute_size(), 0);
        log_batch
            .add_entries::<Entry>(0, &[empty_entry.clone()])
            .unwrap();
        engine.write(&mut log_batch, false).unwrap();
        let empty_state = RaftLocalState::new();
        assert_eq!(empty_state.compute_size(), 0);
        log_batch
            .put_message(1, b"key".to_vec(), &empty_state)
            .unwrap();
        engine.write(&mut log_batch, false).unwrap();
        log_batch
            .add_entries::<Entry>(2, &[empty_entry.clone()])
            .unwrap();
        log_batch
            .put_message(2, b"key".to_vec(), &empty_state)
            .unwrap();
        engine.write(&mut log_batch, true).unwrap();

        let engine = engine.reopen();
        assert_eq!(
            engine.get_entry::<Entry>(0, 0).unwrap().unwrap(),
            empty_entry
        );
        assert_eq!(
            engine.get_entry::<Entry>(2, 0).unwrap().unwrap(),
            empty_entry
        );
        assert_eq!(
            engine
                .get_message::<RaftLocalState>(1, b"key")
                .unwrap()
                .unwrap(),
            empty_state
        );
        assert_eq!(
            engine
                .get_message::<RaftLocalState>(2, b"key")
                .unwrap()
                .unwrap(),
            empty_state
        );
    }

    #[test]
    fn test_dirty_recovery() {
        let dir = tempfile::Builder::new()
            .prefix("test_dirty_recovery")
            .tempdir()
            .unwrap();
        let cfg = Config {
            dir: dir.path().to_str().unwrap().to_owned(),
            ..Default::default()
        };
        let engine =
            RaftLogEngine::open_with_file_system(cfg, Arc::new(ObfuscatedFileSystem::default()))
                .unwrap();
        let data = vec![b'x'; 1024];

        for rid in 1..21 {
            engine.append(rid, 1, 21, Some(&data));
        }

        // Create an unrelated sub-directory.
        std::fs::create_dir(dir.path().join(Path::new("random_dir"))).unwrap();
        // Create an unrelated file.
        let _f = std::fs::File::create(dir.path().join(Path::new("random_file"))).unwrap();

        let engine = engine.reopen();
        for rid in 1..21 {
            engine.scan_entries(rid, 1, 21, |_, _, d| {
                assert_eq!(d, &data);
            });
        }
    }

    #[test]
    fn test_large_rewrite_batch() {
        let dir = tempfile::Builder::new()
            .prefix("test_large_rewrite_batch")
            .tempdir()
            .unwrap();
        let cfg = Config {
            dir: dir.path().to_str().unwrap().to_owned(),
            target_file_size: ReadableSize(1),
            ..Default::default()
        };
        let engine =
            RaftLogEngine::open_with_file_system(cfg, Arc::new(ObfuscatedFileSystem::default()))
                .unwrap();
        let data = vec![b'x'; 2 * 1024 * 1024];

        for rid in 1..=3 {
            engine.append(rid, 1, 11, Some(&data));
        }

        let old_active_file = engine.file_span(LogQueue::Append).1;
        engine.purge_manager.must_rewrite_append_queue(None, None);
        assert_eq!(engine.file_span(LogQueue::Append).0, old_active_file + 1);
        let old_active_file = engine.file_span(LogQueue::Rewrite).1;
        engine.purge_manager.must_rewrite_rewrite_queue();
        assert!(engine.file_span(LogQueue::Rewrite).0 > old_active_file);

        let engine = engine.reopen();
        for rid in 1..=3 {
            engine.scan_entries(rid, 1, 11, |_, _, d| {
                assert_eq!(d, &data);
            });
        }
    }

    #[test]
    fn test_combination_of_version_and_recycle() {
        fn test_engine_ops(cfg_v1: &Config, cfg_v2: &Config) {
            let rid = 1;
            let data = vec![b'7'; 1024];
            {
                // open engine with format_version - Version::V1
                let engine = RaftLogEngine::open(cfg_v1.clone()).unwrap();
                engine.append(rid, 0, 20, Some(&data));
                let append_first = engine.file_span(LogQueue::Append).0;
                engine.compact_to(rid, 18);
                engine.purge_expired_files().unwrap();
                assert!(engine.file_span(LogQueue::Append).0 > append_first);
                assert_eq!(engine.first_index(rid).unwrap(), 18);
                assert_eq!(engine.last_index(rid).unwrap(), 19);
            }
            {
                // open engine with format_version - Version::V2
                let engine = RaftLogEngine::open(cfg_v2.clone()).unwrap();
                assert_eq!(engine.first_index(rid).unwrap(), 18);
                assert_eq!(engine.last_index(rid).unwrap(), 19);
                engine.append(rid, 20, 40, Some(&data));
                let append_first = engine.file_span(LogQueue::Append).0;
                engine.compact_to(rid, 38);
                engine.purge_expired_files().unwrap();
                assert!(engine.file_span(LogQueue::Append).0 > append_first);
                assert_eq!(engine.first_index(rid).unwrap(), 38);
                assert_eq!(engine.last_index(rid).unwrap(), 39);
            }
            {
                // reopen engine with format_version - Version::V1
                let engine = RaftLogEngine::open(cfg_v1.clone()).unwrap();
                assert_eq!(engine.first_index(rid).unwrap(), 38);
                assert_eq!(engine.last_index(rid).unwrap(), 39);
            }
        }
        // test engine on mutable versions
        {
            let dir = tempfile::Builder::new()
                .prefix("test_mutable_format_version")
                .tempdir()
                .unwrap();
            // config with v1
            let cfg_v1 = Config {
                dir: dir.path().to_str().unwrap().to_owned(),
                target_file_size: ReadableSize(1),
                purge_threshold: ReadableSize(1),
                ..Default::default()
            };
            // config with v2
            let cfg_v2 = Config {
                dir: dir.path().to_str().unwrap().to_owned(),
                target_file_size: ReadableSize(1),
                purge_threshold: ReadableSize(1),
                format_version: Version::V2,
                ..Default::default()
            };
            test_engine_ops(&cfg_v1, &cfg_v2);
        }
        // test engine when enable_log_recycle == true
        {
            let dir = tempfile::Builder::new()
                .prefix("test_enable_log_recycle")
                .tempdir()
                .unwrap();
            // config with v1
            let cfg_v1 = Config {
                dir: dir.path().to_str().unwrap().to_owned(),
                target_file_size: ReadableSize(1),
                purge_threshold: ReadableSize(1),
                ..Default::default()
            };
            // config with v2
            let cfg_v2 = Config {
                dir: dir.path().to_str().unwrap().to_owned(),
                target_file_size: ReadableSize(1),
                purge_threshold: ReadableSize(1),
                format_version: Version::V2,
                enable_log_recycle: true,
                ..Default::default()
            };
            test_engine_ops(&cfg_v1, &cfg_v2);
        }
    }

    /// Test cases related to tools ///

    #[test]
    fn test_dump_file_or_directory() {
        let dir = tempfile::Builder::new()
            .prefix("test_dump_file_or_directory")
            .tempdir()
            .unwrap();
        let entry_data = vec![b'x'; 1024];
        let fs = Arc::new(ObfuscatedFileSystem::default());

        let mut batches = vec![vec![LogBatch::default()]];
        let mut batch = LogBatch::default();
        batch
            .add_entries::<Entry>(7, &generate_entries(1, 11, Some(&entry_data)))
            .unwrap();
        batch.add_command(7, Command::Clean);
        batch.put(7, b"key".to_vec(), b"value".to_vec());
        batch.delete(7, b"key2".to_vec());
        batches.push(vec![batch.clone()]);
        let mut batch2 = LogBatch::default();
        batch2.put(8, b"key3".to_vec(), b"value".to_vec());
        batch2
            .add_entries::<Entry>(8, &generate_entries(5, 15, Some(&entry_data)))
            .unwrap();
        batches.push(vec![batch, batch2]);

        let cfg = Config {
            dir: dir.path().to_str().unwrap().to_owned(),
            ..Default::default()
        };

        let engine = RaftLogEngine::open_with_file_system(cfg, fs.clone()).unwrap();
        for bs in batches.iter_mut() {
            for batch in bs.iter_mut() {
                engine.write(batch, false).unwrap();
            }

            engine.sync().unwrap();
        }

        drop(engine);
        //dump dir with raft groups. 8 element in raft groups 7 and 2 elements in raft
        // groups 8
        let dump_it = Engine::dump_with_file_system(dir.path(), fs.clone()).unwrap();
        let total = dump_it
            .inspect(|i| {
                i.as_ref().unwrap();
            })
            .count();
        assert!(total == 10);

        //dump file
        let file_id = FileId {
            queue: LogQueue::Rewrite,
            seq: 1,
        };
        let dump_it = Engine::dump_with_file_system(
            file_id.build_file_path(dir.path()).as_path(),
            fs.clone(),
        )
        .unwrap();
        let total = dump_it
            .inspect(|i| {
                i.as_ref().unwrap();
            })
            .count();
        assert!(0 == total);

        //dump dir that does not exists
        assert!(Engine::dump_with_file_system(Path::new("/not_exists_dir"), fs.clone()).is_err());

        //dump file that does not exists
        let mut not_exists_file = PathBuf::from(dir.as_ref());
        not_exists_file.push("not_exists_file");
        assert!(Engine::dump_with_file_system(not_exists_file.as_path(), fs).is_err());
    }

    #[cfg(feature = "scripting")]
    #[test]
    fn test_repair_default() {
        let dir = tempfile::Builder::new()
            .prefix("test_repair_default")
            .tempdir()
            .unwrap();
        let entry_data = vec![b'x'; 128];
        let cfg = Config {
            dir: dir.path().to_str().unwrap().to_owned(),
            target_file_size: ReadableSize(1), // Create lots of files.
            ..Default::default()
        };
        let fs = Arc::new(ObfuscatedFileSystem::default());

        let engine = RaftLogEngine::open_with_file_system(cfg.clone(), fs.clone()).unwrap();
        for rid in 1..=50 {
            engine.append(rid, 1, 6, Some(&entry_data));
        }
        for rid in 25..=50 {
            engine.append(rid, 6, 11, Some(&entry_data));
        }
        drop(engine);

        let script1 = "".to_owned();
        RaftLogEngine::unsafe_repair_with_file_system(
            dir.path(),
            None, /* queue */
            script1,
            fs.clone(),
        )
        .unwrap();
        let script2 = "
            fn filter_append(id, first, count, rewrite_count, queue, ifirst, ilast) {
                0
            }
            fn filter_compact(id, first, count, rewrite_count, queue, compact_to) {
                0
            }
            fn filter_clean(id, first, count, rewrite_count, queue) {
                0
            }
        "
        .to_owned();
        RaftLogEngine::unsafe_repair_with_file_system(
            dir.path(),
            None, /* queue */
            script2,
            fs.clone(),
        )
        .unwrap();

        let engine = RaftLogEngine::open_with_file_system(cfg, fs).unwrap();
        for rid in 1..25 {
            engine.scan_entries(rid, 1, 6, |_, _, d| {
                assert_eq!(d, &entry_data);
            });
        }
        for rid in 25..=50 {
            engine.scan_entries(rid, 1, 11, |_, _, d| {
                assert_eq!(d, &entry_data);
            });
        }
    }

    #[cfg(feature = "scripting")]
    #[test]
    fn test_repair_discard_entries() {
        let dir = tempfile::Builder::new()
            .prefix("test_repair_discard")
            .tempdir()
            .unwrap();
        let entry_data = vec![b'x'; 128];
        let cfg = Config {
            dir: dir.path().to_str().unwrap().to_owned(),
            target_file_size: ReadableSize(1), // Create lots of files.
            ..Default::default()
        };
        let fs = Arc::new(ObfuscatedFileSystem::default());

        let engine = RaftLogEngine::open_with_file_system(cfg.clone(), fs.clone()).unwrap();
        for rid in 1..=50 {
            engine.append(rid, 1, 6, Some(&entry_data));
        }
        for rid in 25..=50 {
            engine.append(rid, 6, 11, Some(&entry_data));
        }
        drop(engine);

        let incoming_emptied = [1, 25];
        let existing_emptied = [2, 26];
        let script = "
            fn filter_append(id, first, count, rewrite_count, queue, ifirst, ilast) {
                if id == 1 {
                    return 1;
                } else if id == 2 {
                    return 2;
                } else if id == 25 {
                    return 1;
                } else if id == 26 {
                    return 2;
                }
                0 // default
            }
        "
        .to_owned();
        RaftLogEngine::unsafe_repair_with_file_system(
            dir.path(),
            None, /* queue */
            script,
            fs.clone(),
        )
        .unwrap();

        let engine = RaftLogEngine::open_with_file_system(cfg, fs).unwrap();
        for rid in 1..25 {
            if existing_emptied.contains(&rid) || incoming_emptied.contains(&rid) {
                continue;
            }
            engine.scan_entries(rid, 1, 6, |_, _, d| {
                assert_eq!(d, &entry_data);
            });
        }
        for rid in 25..=50 {
            if existing_emptied.contains(&rid) || incoming_emptied.contains(&rid) {
                continue;
            }
            engine.scan_entries(rid, 1, 11, |_, _, d| {
                assert_eq!(d, &entry_data);
            });
        }
        for rid in existing_emptied {
            let first_index = if rid < 25 { 1 } else { 6 };
            let last_index = if rid < 25 { 5 } else { 10 };
            engine.scan_entries(rid, first_index, last_index + 1, |_, _, d| {
                assert_eq!(d, &entry_data);
            });
        }
        for rid in incoming_emptied {
            let last_index = if rid < 25 { 5 } else { 10 };
            assert_eq!(engine.first_index(rid), None);
            assert_eq!(engine.last_index(rid), None);
            assert_eq!(engine.decode_last_index(rid), Some(last_index));
        }
    }

    #[test]
    fn test_tail_corruption() {
        let dir = tempfile::Builder::new()
            .prefix("test_tail_corruption")
            .tempdir()
            .unwrap();
        let entry_data = vec![b'x'; 16];
        let cfg = Config {
            dir: dir.path().to_str().unwrap().to_owned(),
            // One big file.
            target_file_size: ReadableSize::gb(10),
            ..Default::default()
        };
        let fs = Arc::new(ObfuscatedFileSystem::default());

        let engine = RaftLogEngine::open_with_file_system(cfg.clone(), fs.clone()).unwrap();
        for rid in 1..=50 {
            engine.append(rid, 1, 6, Some(&entry_data));
        }
        for rid in 25..=50 {
            engine.append(rid, 6, 11, Some(&entry_data));
        }
        let (_, last_file_seq) = engine.file_span(LogQueue::Append);
        drop(engine);

        let last_file = FileId {
            queue: LogQueue::Append,
            seq: last_file_seq,
        };
        let f = OpenOptions::new()
            .write(true)
            .open(last_file.build_file_path(dir.path()))
            .unwrap();

        // Corrupt a log batch.
        f.set_len(f.metadata().unwrap().len() - 1).unwrap();
        RaftLogEngine::open_with_file_system(cfg.clone(), fs.clone()).unwrap();

        // Corrupt the file header.
        f.set_len(1).unwrap();
        RaftLogEngine::open_with_file_system(cfg, fs).unwrap();
    }

    #[test]
    fn test_reopen_with_wrong_file_system() {
        let dir = tempfile::Builder::new()
            .prefix("test_reopen_with_wrong_file_system")
            .tempdir()
            .unwrap();
        let entry_data = vec![b'x'; 128];
        let cfg = Config {
            dir: dir.path().to_str().unwrap().to_owned(),
            target_file_size: ReadableSize(1),
            ..Default::default()
        };
        let fs = Arc::new(ObfuscatedFileSystem::default());

        let engine = RaftLogEngine::open_with_file_system(cfg.clone(), fs.clone()).unwrap();
        for rid in 1..=10 {
            engine.append(rid, 1, 11, Some(&entry_data));
        }
        drop(engine);

        assert!(RaftLogEngine::open(cfg.clone()).is_err());

        let engine = RaftLogEngine::open_with_file_system(cfg, fs).unwrap();
        for rid in 1..10 {
            engine.scan_entries(rid, 1, 11, |_, _, d| {
                assert_eq!(d, &entry_data);
            });
        }
    }

    #[cfg(feature = "nightly")]
    #[bench]
    fn bench_engine_fetch_entries(b: &mut test::Bencher) {
        use rand::{thread_rng, Rng};

        let dir = tempfile::Builder::new()
            .prefix("bench_engine_fetch_entries")
            .tempdir()
            .unwrap();
        let entry_data = vec![b'x'; 1024];
        let cfg = Config {
            dir: dir.path().to_str().unwrap().to_owned(),
            ..Default::default()
        };
        let engine = RaftLogEngine::open(cfg).unwrap();
        for i in 0..10 {
            for rid in 1..=100 {
                engine.append(rid, 1 + i * 10, 1 + i * 10 + 10, Some(&entry_data));
            }
        }
        let mut vec: Vec<Entry> = Vec::new();
        b.iter(move || {
            let region_id = thread_rng().gen_range(1..=100);
            engine
                .fetch_entries_to::<Entry>(region_id, 1, 101, None, &mut vec)
                .unwrap();
            vec.clear();
        });
    }

    #[test]
    fn test_engine_is_empty() {
        let dir = tempfile::Builder::new()
            .prefix("test_engine_is_empty")
            .tempdir()
            .unwrap();
        let entry_data = vec![b'x'; 128];
        let cfg = Config {
            dir: dir.path().to_str().unwrap().to_owned(),
            ..Default::default()
        };
        let fs = Arc::new(ObfuscatedFileSystem::default());
        let rid = 1;

        let engine = RaftLogEngine::open_with_file_system(cfg, fs).unwrap();
        assert!(engine.is_empty());
        engine.append(rid, 1, 11, Some(&entry_data));
        assert!(!engine.is_empty());

        let mut log_batch = LogBatch::default();
        log_batch.add_command(rid, Command::Compact { index: 11 });
        log_batch.delete(rid, b"last_index".to_vec());
        engine.write(&mut log_batch, true).unwrap();
        assert!(!engine.is_empty());

        engine.clean(rid);
        assert!(engine.is_empty());
    }

    pub struct DeleteMonitoredFileSystem {
        inner: ObfuscatedFileSystem,
        append_metadata: Mutex<BTreeSet<u64>>,
    }

    impl DeleteMonitoredFileSystem {
        fn new() -> Self {
            Self {
                inner: ObfuscatedFileSystem::default(),
                append_metadata: Mutex::new(BTreeSet::new()),
            }
        }

        fn update_metadata(&self, path: &Path, delete: bool) -> bool {
            let id = FileId::parse_file_name(path.file_name().unwrap().to_str().unwrap()).unwrap();
            if id.queue == LogQueue::Append {
                if delete {
                    self.append_metadata.lock().unwrap().remove(&id.seq)
                } else {
                    self.append_metadata.lock().unwrap().insert(id.seq)
                }
            } else {
                false
            }
        }
    }

    impl FileSystem for DeleteMonitoredFileSystem {
        type Handle = <ObfuscatedFileSystem as FileSystem>::Handle;
        type Reader = <ObfuscatedFileSystem as FileSystem>::Reader;
        type Writer = <ObfuscatedFileSystem as FileSystem>::Writer;

        fn create<P: AsRef<Path>>(&self, path: P) -> std::io::Result<Self::Handle> {
            let handle = self.inner.create(&path)?;
            self.update_metadata(path.as_ref(), false);
            Ok(handle)
        }

        fn open<P: AsRef<Path>>(&self, path: P) -> std::io::Result<Self::Handle> {
            let handle = self.inner.open(&path)?;
            self.update_metadata(path.as_ref(), false);
            Ok(handle)
        }

        fn delete<P: AsRef<Path>>(&self, path: P) -> std::io::Result<()> {
            self.inner.delete(&path)?;
            self.update_metadata(path.as_ref(), true);
            Ok(())
        }

        fn rename<P: AsRef<Path>>(&self, src_path: P, dst_path: P) -> std::io::Result<()> {
            self.inner.rename(src_path.as_ref(), dst_path.as_ref())?;
            self.update_metadata(src_path.as_ref(), true);
            self.update_metadata(dst_path.as_ref(), false);
            Ok(())
        }

        fn reuse<P: AsRef<Path>>(&self, src_path: P, dst_path: P) -> std::io::Result<()> {
            self.inner.reuse(src_path.as_ref(), dst_path.as_ref())?;
            self.update_metadata(src_path.as_ref(), true);
            self.update_metadata(dst_path.as_ref(), false);
            Ok(())
        }

        fn delete_metadata<P: AsRef<Path>>(&self, path: P) -> std::io::Result<()> {
            self.inner.delete_metadata(&path)?;
            self.update_metadata(path.as_ref(), true);
            Ok(())
        }

        fn exists_metadata<P: AsRef<Path>>(&self, path: P) -> bool {
            if self.inner.exists_metadata(&path) {
                return true;
            }
            let id = FileId::parse_file_name(path.as_ref().file_name().unwrap().to_str().unwrap())
                .unwrap();
            if id.queue == LogQueue::Append {
                self.append_metadata.lock().unwrap().contains(&id.seq)
            } else {
                false
            }
        }

        fn new_reader(&self, h: Arc<Self::Handle>) -> std::io::Result<Self::Reader> {
            self.inner.new_reader(h)
        }

        fn new_writer(&self, h: Arc<Self::Handle>) -> std::io::Result<Self::Writer> {
            self.inner.new_writer(h)
        }
    }

    #[test]
    fn test_managed_file_deletion() {
        let dir = tempfile::Builder::new()
            .prefix("test_managed_file_deletion")
            .tempdir()
            .unwrap();
        let entry_data = vec![b'x'; 128];
        let cfg = Config {
            dir: dir.path().to_str().unwrap().to_owned(),
            target_file_size: ReadableSize(1),
            purge_threshold: ReadableSize(1),
            ..Default::default()
        };
        let fs = Arc::new(DeleteMonitoredFileSystem::new());
        let engine = RaftLogEngine::open_with_file_system(cfg, fs.clone()).unwrap();
        for rid in 1..=10 {
            engine.append(rid, 1, 11, Some(&entry_data));
        }
        for rid in 1..=5 {
            engine.clean(rid);
        }
        let (start, _) = engine.file_span(LogQueue::Append);
        engine.purge_expired_files().unwrap();
        assert!(start < engine.file_span(LogQueue::Append).0);
        assert_eq!(engine.file_count(None), fs.inner.file_count());
        let start = engine.file_span(LogQueue::Append).0;
        assert_eq!(
            fs.append_metadata.lock().unwrap().iter().next().unwrap(),
            &start
        );

        let engine = engine.reopen();
        assert_eq!(engine.file_count(None), fs.inner.file_count());
        let (start, _) = engine.file_span(LogQueue::Append);
        assert_eq!(
            fs.append_metadata.lock().unwrap().iter().next().unwrap(),
            &start
        );

        // Simulate stale metadata.
        for i in start / 2..start {
            fs.append_metadata.lock().unwrap().insert(i);
        }
        let engine = engine.reopen();
        let (start, _) = engine.file_span(LogQueue::Append);
        assert_eq!(
            fs.append_metadata.lock().unwrap().iter().next().unwrap(),
            &start
        );
    }

    #[test]
    fn test_managed_file_reuse() {
        let dir = tempfile::Builder::new()
            .prefix("test_managed_file_reuse")
            .tempdir()
            .unwrap();
        let entry_data = vec![b'x'; 128];
        let cfg = Config {
            dir: dir.path().to_str().unwrap().to_owned(),
            target_file_size: ReadableSize(1),
            purge_threshold: ReadableSize(2),
            format_version: Version::V2,
            enable_log_recycle: true,
            ..Default::default()
        };
        let fs = Arc::new(DeleteMonitoredFileSystem::new());
        let engine = RaftLogEngine::open_with_file_system(cfg, fs.clone()).unwrap();
        for rid in 1..=10 {
            engine.append(rid, 1, 11, Some(&entry_data));
        }
        for rid in 1..=5 {
            engine.clean(rid);
        }
        let (start, _) = engine.file_span(LogQueue::Append);
        // the [start - 1] files are recycled
        engine.purge_expired_files().unwrap();
        assert!(start < engine.file_span(LogQueue::Append).0);
        let file_count = fs.inner.file_count();
        assert_eq!(engine.file_count(None) + 1, file_count);
        let start = engine.file_span(LogQueue::Append).0 - 1;
        assert_eq!(
            fs.append_metadata.lock().unwrap().iter().next().unwrap(),
            &start
        );
        // reopen the engine and validate the stale files are removed
        let engine = engine.reopen();
        assert_eq!(fs.inner.file_count(), file_count - 1);
        assert_eq!(engine.file_span(LogQueue::Append).0, start + 1);
        let start = engine.file_span(LogQueue::Append).0;
        assert_eq!(
            fs.append_metadata.lock().unwrap().iter().next().unwrap(),
            &start
        );
        // rewrite the recycled files
        for rid in 1..=2 {
            engine.clean(rid);
        }
        engine.purge_expired_files().unwrap();
        for rid in 1..=2 {
            engine.append(rid, 1, 11, Some(&entry_data));
        }
        assert_eq!(engine.file_count(None), fs.inner.file_count());
        let start = engine.file_span(LogQueue::Append).0;
        assert_eq!(
            fs.append_metadata.lock().unwrap().iter().next().unwrap(),
            &start
        );

        let engine = engine.reopen();
        assert_eq!(engine.file_count(None), fs.inner.file_count());
        let (start, _) = engine.file_span(LogQueue::Append);
        assert_eq!(
            fs.append_metadata.lock().unwrap().iter().next().unwrap(),
            &start
        );

        // Simulate stale metadata.
        for i in start / 2..start {
            fs.append_metadata.lock().unwrap().insert(i);
        }
        let engine = engine.reopen();
        let (start, _) = engine.file_span(LogQueue::Append);
        assert_eq!(
            fs.append_metadata.lock().unwrap().iter().next().unwrap(),
            &start
        );
    }

    #[test]
    fn test_simple_write_perf_context() {
        let dir = tempfile::Builder::new()
            .prefix("test_simple_write_perf_context")
            .tempdir()
            .unwrap();
        let cfg = Config {
            dir: dir.path().to_str().unwrap().to_owned(),
            ..Default::default()
        };
        let rid = 1;
        let entry_size = 5120;
        let engine = RaftLogEngine::open(cfg).unwrap();
        let data = vec![b'x'; entry_size];
        let old_perf_context = get_perf_context();
        engine.append(rid, 1, 5, Some(&data));
        let new_perf_context = get_perf_context();
        assert_ne!(
            old_perf_context.log_populating_duration,
            new_perf_context.log_populating_duration
        );
        assert_ne!(
            old_perf_context.log_write_duration,
            new_perf_context.log_write_duration
        );
        assert_ne!(
            old_perf_context.apply_duration,
            new_perf_context.apply_duration
        );
    }

    #[test]
    fn test_recycle_no_signing_files() {
        let dir = tempfile::Builder::new()
            .prefix("test_recycle_no_signing_files")
            .tempdir()
            .unwrap();
        let entry_data = vec![b'x'; 128];
        let fs = Arc::new(DeleteMonitoredFileSystem::new());
        let cfg_v1 = Config {
            dir: dir.path().to_str().unwrap().to_owned(),
            target_file_size: ReadableSize(1),
            purge_threshold: ReadableSize(1024),
            format_version: Version::V1,
            enable_log_recycle: false,
            ..Default::default()
        };
        let cfg_v2 = Config {
            dir: dir.path().to_str().unwrap().to_owned(),
            target_file_size: ReadableSize(1),
            purge_threshold: ReadableSize(15),
            format_version: Version::V2,
            enable_log_recycle: true,
            ..Default::default()
        };
        assert_eq!(cfg_v2.recycle_capacity(), 15);
        // Prepare files with format_version V1
        {
            let engine = RaftLogEngine::open_with_file_system(cfg_v1.clone(), fs.clone()).unwrap();
            for rid in 1..=10 {
                engine.append(rid, 1, 11, Some(&entry_data));
            }
        }
        // Reopen the Engine with V2 and purge
        {
            let engine = RaftLogEngine::open_with_file_system(cfg_v2.clone(), fs.clone()).unwrap();
            let (start, _) = engine.file_span(LogQueue::Append);
            for rid in 6..=10 {
                engine.append(rid, 11, 20, Some(&entry_data));
            }
            // Mark region_id -> 6 obsolete.
            engine.clean(6);
            // the [1, 12] files are recycled
            engine.purge_expired_files().unwrap();
            assert_eq!(engine.file_count(Some(LogQueue::Append)), 5);
            assert!(start < engine.file_span(LogQueue::Append).0);
        }
        // Reopen the Engine with V1 -> V2 and purge
        {
            let engine = RaftLogEngine::open_with_file_system(cfg_v1, fs.clone()).unwrap();
            let (start, _) = engine.file_span(LogQueue::Append);
            for rid in 6..=10 {
                engine.append(rid, 20, 30, Some(&entry_data));
            }
            for rid in 6..=10 {
                engine.append(rid, 30, 40, Some(&entry_data));
            }
            for rid in 1..=5 {
                engine.append(rid, 11, 20, Some(&entry_data));
            }
            assert_eq!(engine.file_span(LogQueue::Append).0, start);
            let file_count = engine.file_count(Some(LogQueue::Append));
            drop(engine);
            let engine = RaftLogEngine::open_with_file_system(cfg_v2, fs).unwrap();
            assert_eq!(engine.file_span(LogQueue::Append).0, start);
            assert_eq!(engine.file_count(Some(LogQueue::Append)), file_count);
            // Mark all regions obsolete.
            for rid in 1..=10 {
                engine.clean(rid);
            }
            let (start, _) = engine.file_span(LogQueue::Append);
            // the [13, 32] files are purged
            engine.purge_expired_files().unwrap();
            assert_eq!(engine.file_count(Some(LogQueue::Append)), 1);
            assert!(engine.file_span(LogQueue::Append).0 > start);
        }
    }
}<|MERGE_RESOLUTION|>--- conflicted
+++ resolved
@@ -139,7 +139,6 @@
         let start = Instant::now();
         let len = log_batch.finish_populate(self.cfg.batch_compression_threshold.0 as usize)?;
         let block_handle = {
-<<<<<<< HEAD
             // Max retry count is limited to `2`. If the first `append` retry because of
             // `NOSPC` error, the next `append` should success, unless there exists
             // several abnormal cases in the IO device. In that case,
@@ -159,7 +158,6 @@
                 if let Some(mut group) = self.write_barrier.enter(&mut writer) {
                     let now = Instant::now();
                     let _t = StopWatch::new_with(&*ENGINE_WRITE_LEADER_DURATION_HISTOGRAM, now);
-                    let file_context = self.pipe_log.fetch_active_file(LogQueue::Append);
                     // Flag on whether force to rotate the current active file or not.
                     let mut force_rotate = false;
                     for writer in group.iter_mut() {
@@ -175,9 +173,7 @@
                         }
                         let log_batch = writer.mut_payload();
                         let res = if !log_batch.is_empty() {
-                            log_batch.prepare_write(&file_context)?;
-                            self.pipe_log
-                                .append(LogQueue::Append, log_batch.encoded_bytes())
+                            self.pipe_log.append(LogQueue::Append, log_batch)
                         } else {
                             // TODO(tabokie): use Option<FileBlockHandle> instead.
                             Ok(FileBlockHandle {
@@ -202,9 +198,6 @@
                         }
                         writer.set_output(res);
                     }
-                    debug_assert!(
-                        file_context.id == self.pipe_log.fetch_active_file(LogQueue::Append).id
-                    );
                     perf_context!(log_write_duration).observe_since(now);
                     if force_rotate {
                         // If the leader failed to `rotate` a new log for the un-synced LogBatches,
@@ -216,49 +209,16 @@
                                 e
                             );
                         }
-                    } else if let Err(e) = self.pipe_log.maybe_sync(LogQueue::Append, sync) {
-                        panic!(
-                            "Cannot sync {:?} queue due to IO error: {}",
-                            LogQueue::Append,
-                            e
-                        );
+                    } else if sync {
+                        // As per trait protocol, this error should be retriable. But we panic anyway to
+                        // save the trouble of propagating it to other group members.
+                        self.pipe_log.sync(LogQueue::Append).expect("pipe::sync()");
                     }
                     // Pass the perf context diff to all the writers.
                     let diff = get_perf_context();
                     for writer in group.iter_mut() {
                         writer.perf_context_diff = diff.clone();
                     }
-=======
-            let mut writer = Writer::new(log_batch, sync);
-            // Snapshot and clear the current perf context temporarily, so the write group
-            // leader will collect the perf context diff later.
-            let mut perf_context = take_perf_context();
-            let before_enter = Instant::now();
-            if let Some(mut group) = self.write_barrier.enter(&mut writer) {
-                let now = Instant::now();
-                let _t = StopWatch::new_with(&*ENGINE_WRITE_LEADER_DURATION_HISTOGRAM, now);
-                for writer in group.iter_mut() {
-                    writer.entered_time = Some(now);
-                    sync |= writer.sync;
-                    let log_batch = writer.mut_payload();
-                    let res = if !log_batch.is_empty() {
-                        self.pipe_log.append(LogQueue::Append, log_batch)
-                    } else {
-                        // TODO(tabokie): use Option<FileBlockHandle> instead.
-                        Ok(FileBlockHandle {
-                            id: FileId::new(LogQueue::Append, 0),
-                            offset: 0,
-                            len: 0,
-                        })
-                    };
-                    writer.set_output(res);
-                }
-                perf_context!(log_write_duration).observe_since(now);
-                if sync {
-                    // As per trait protocol, this error should be retriable. But we panic anyway to
-                    // save the trouble of propagating it to other group members.
-                    self.pipe_log.sync(LogQueue::Append).expect("pipe::sync()");
->>>>>>> 618eea7a
                 }
                 let entered_time = writer.entered_time.unwrap();
                 ENGINE_WRITE_PREPROCESS_DURATION_HISTOGRAM
