// Copyright (c) 2017-present, PingCAP, Inc. Licensed under Apache-2.0.

use std::cell::{Cell, RefCell};
use std::marker::PhantomData;
use std::path::Path;
use std::sync::{mpsc, Arc, Mutex};
use std::thread::{Builder as ThreadBuilder, JoinHandle};
use std::time::{Duration, Instant};

use log::{error, info, warn};
use protobuf::{parse_from_bytes, Message};

use crate::config::{Config, RecoveryMode};
use crate::consistency::ConsistencyChecker;
use crate::env::{DefaultFileSystem, FileSystem};
use crate::event_listener::EventListener;
use crate::file_pipe_log::debug::LogItemReader;
use crate::file_pipe_log::{DefaultMachineFactory, FilePipeLog, FilePipeLogBuilder};
use crate::log_batch::{Command, LogBatch, MessageExt};
use crate::memtable::{EntryIndex, MemTableRecoverContextFactory, MemTables};
use crate::metrics::*;
use crate::pipe_log::{FileBlockHandle, FileId, LogQueue, PipeLog};
use crate::purge::{PurgeHook, PurgeManager};
use crate::write_barrier::{WriteBarrier, Writer};
use crate::{perf_context, Error, GlobalStats, Result};

const METRICS_FLUSH_INTERVAL: Duration = Duration::from_secs(30);

pub struct Engine<F = DefaultFileSystem, P = FilePipeLog<F>>
where
    F: FileSystem,
    P: PipeLog,
{
    cfg: Arc<Config>,
    listeners: Vec<Arc<dyn EventListener>>,

    #[allow(dead_code)]
    stats: Arc<GlobalStats>,
    memtables: MemTables,
    pipe_log: Arc<P>,
    purge_manager: PurgeManager<P>,

    write_barrier: WriteBarrier<LogBatch, Result<FileBlockHandle>>,

    tx: Mutex<mpsc::Sender<()>>,
    metrics_flusher: Option<JoinHandle<()>>,

    _phantom: PhantomData<F>,
}

impl Engine<DefaultFileSystem, FilePipeLog<DefaultFileSystem>> {
    pub fn open(cfg: Config) -> Result<Engine<DefaultFileSystem, FilePipeLog<DefaultFileSystem>>> {
        Self::open_with_listeners(cfg, vec![])
    }

    pub fn open_with_listeners(
        cfg: Config,
        listeners: Vec<Arc<dyn EventListener>>,
    ) -> Result<Engine<DefaultFileSystem, FilePipeLog<DefaultFileSystem>>> {
        Self::open_with(cfg, Arc::new(DefaultFileSystem), listeners)
    }
}

impl<F> Engine<F, FilePipeLog<F>>
where
    F: FileSystem,
{
    pub fn open_with_file_system(
        cfg: Config,
        file_system: Arc<F>,
    ) -> Result<Engine<F, FilePipeLog<F>>> {
        Self::open_with(cfg, file_system, vec![])
    }

    pub fn open_with(
        mut cfg: Config,
        file_system: Arc<F>,
        mut listeners: Vec<Arc<dyn EventListener>>,
    ) -> Result<Engine<F, FilePipeLog<F>>> {
        cfg.sanitize()?;
        listeners.push(Arc::new(PurgeHook::new()) as Arc<dyn EventListener>);

        let start = Instant::now();
        let mut builder = FilePipeLogBuilder::new(cfg.clone(), file_system, listeners.clone());
        builder.scan()?;
        let factory = MemTableRecoverContextFactory::new(&cfg);
        let (append, rewrite) = builder.recover(&factory)?;
        let pipe_log = Arc::new(builder.finish()?);
        rewrite.merge_append_context(append);
        let (memtables, stats) = rewrite.finish();
        info!("Recovering raft logs takes {:?}", start.elapsed());

        let cfg = Arc::new(cfg);
        let purge_manager = PurgeManager::new(
            cfg.clone(),
            memtables.clone(),
            pipe_log.clone(),
            stats.clone(),
            listeners.clone(),
        );

        let (tx, rx) = mpsc::channel();
        let stats_clone = stats.clone();
        let memtables_clone = memtables.clone();
        let metrics_flusher = ThreadBuilder::new()
            .name("re-metrics".into())
            .spawn(move || loop {
                stats_clone.flush_metrics();
                memtables_clone.flush_metrics();
                if rx.recv_timeout(METRICS_FLUSH_INTERVAL).is_ok() {
                    break;
                }
            })?;

        Ok(Self {
            cfg,
            listeners,
            stats,
            memtables,
            pipe_log,
            purge_manager,
            write_barrier: Default::default(),
            tx: Mutex::new(tx),
            metrics_flusher: Some(metrics_flusher),
            _phantom: PhantomData,
        })
    }
}

impl<F, P> Engine<F, P>
where
    F: FileSystem,
    P: PipeLog,
{
    /// Writes the content of `log_batch` into the engine and returns written
    /// bytes. If `sync` is true, the write will be followed by a call to
    /// `fdatasync` on the log file.
    pub fn write(&self, log_batch: &mut LogBatch, mut sync: bool) -> Result<usize> {
        if log_batch.is_empty() {
            return Ok(0);
        }
        let start = Instant::now();
        let len = log_batch.finish_populate(self.cfg.batch_compression_threshold.0 as usize)?;
        debug_assert!(len > 0);
        let block_handle = {
<<<<<<< HEAD
            // Max retry count is limited to `2`. If the first `append` retry because of
            // `NOSPC` error, the next `append` should success, unless there exists
            // several abnormal cases in the IO device. In that case,
            // `Engine::write` must return `Err`.
            let mut retry_count = 2;
            let mut handle = Ok(FileBlockHandle {
                id: FileId::new(LogQueue::Append, 0),
                offset: 0,
                len: 0,
            });
            while retry_count > 0 {
                let mut writer = Writer::new(log_batch, sync);
                // Snapshot and clear the current perf context temporarily, so the write group
                // leader will collect the perf context diff later.
                let mut perf_context = take_perf_context();
                let before_enter = Instant::now();
                if let Some(mut group) = self.write_barrier.enter(&mut writer) {
                    let now = Instant::now();
                    let _t = StopWatch::new_with(&*ENGINE_WRITE_LEADER_DURATION_HISTOGRAM, now);
                    // Flag on whether force to rotate the current active file or not.
                    let mut force_rotate = false;
                    for writer in group.iter_mut() {
                        writer.entered_time = Some(now);
                        sync |= writer.sync;
                        // To avoid redundant `write` check when `force_rotate` == `true`, we will
                        // directly assign a special `Error::Other(...)` to the following followers.
                        if force_rotate {
                            writer.set_output(Err(Error::Other(box_err!(
                                "Failed to append logbatch, try to dump it to other dir"
                            ))));
                            continue;
                        }
                        let log_batch = writer.mut_payload();
                        let res = if !log_batch.is_empty() {
                            self.pipe_log.append(LogQueue::Append, log_batch)
                        } else {
                            // TODO(tabokie): use Option<FileBlockHandle> instead.
                            Ok(FileBlockHandle {
                                id: FileId::new(LogQueue::Append, 0),
                                offset: 0,
                                len: 0,
                            })
                        };
                        // If we found that there is no spare space for the next LogBatch in the
                        // current active file, we will mark the `force_rotate` with `true` to
                        // notify the leader do `rotate` immediately.
                        if let Err(Error::Other(e)) = res {
                            warn!(
                                "Cannot append, err: {}, try to re-append this log_batch into next log",
                                e
                            );
                            force_rotate = true;
                            writer.set_output(Err(Error::Other(box_err!(
                                "Failed to append logbatch, try to dump it to other dir"
                            ))));
                            continue;
                        }
                        writer.set_output(res);
                    }
                    perf_context!(log_write_duration).observe_since(now);
                    if force_rotate {
                        // If the leader failed to `rotate` a new log for the un-synced LogBatches,
                        // it means that it encounters unexpected errors, and should panic.
                        if let Err(e) = self.pipe_log.rotate(LogQueue::Append) {
                            panic!(
                                "Cannot rotate {:?} queue due to IO error: {}",
                                LogQueue::Append,
                                e
                            );
                        }
                    } else if sync {
                        // As per trait protocol, this error should be retriable. But we panic
                        // anyway to save the trouble of propagating it to
                        // other group members.
                        self.pipe_log.sync(LogQueue::Append).expect("pipe::sync()");
                    }
                    // Pass the perf context diff to all the writers.
                    let diff = get_perf_context();
                    for writer in group.iter_mut() {
                        writer.perf_context_diff = diff.clone();
                    }
=======
            let mut writer = Writer::new(log_batch, sync);
            // Snapshot and clear the current perf context temporarily, so the write group
            // leader will collect the perf context diff later.
            let mut perf_context = take_perf_context();
            let before_enter = Instant::now();
            if let Some(mut group) = self.write_barrier.enter(&mut writer) {
                let now = Instant::now();
                let _t = StopWatch::new_with(&*ENGINE_WRITE_LEADER_DURATION_HISTOGRAM, now);
                for writer in group.iter_mut() {
                    writer.entered_time = Some(now);
                    sync |= writer.sync;
                    let log_batch = writer.mut_payload();
                    let res = self.pipe_log.append(LogQueue::Append, log_batch);
                    writer.set_output(res);
                }
                perf_context!(log_write_duration).observe_since(now);
                if sync {
                    // As per trait protocol, this error should be retriable. But we panic anyway to
                    // save the trouble of propagating it to other group members.
                    self.pipe_log.sync(LogQueue::Append).expect("pipe::sync()");
>>>>>>> 087d36b0
                }
                let entered_time = writer.entered_time.unwrap();
                ENGINE_WRITE_PREPROCESS_DURATION_HISTOGRAM
                    .observe(entered_time.saturating_duration_since(start).as_secs_f64());
                perf_context.write_wait_duration +=
                    entered_time.saturating_duration_since(before_enter);
                debug_assert_eq!(writer.perf_context_diff.write_wait_duration, Duration::ZERO);
                perf_context += &writer.perf_context_diff;
                set_perf_context(perf_context);
                // Retry if `writer.finish()` returns a special 'Error::Other', remarking that
                // there still exists free space for this `LogBatch`.
                handle = writer.finish();
                if let Err(Error::Other(_)) = handle {
                    retry_count -= 1;
                    log_batch.prepare_rewrite()?;
                    // Here, we will retry this LogBatch `append` by appending this writer
                    // to the next write group, and the current write leader will not hang
                    // on this write and will return timely.
                    continue;
                } else {
                    break;
                }
            }
            handle?
        };
        let mut now = Instant::now();
        log_batch.finish_write(block_handle);
        self.memtables.apply_append_writes(log_batch.drain());
        for listener in &self.listeners {
            listener.post_apply_memtables(block_handle.id);
        }
        let end = Instant::now();
        let apply_duration = end.saturating_duration_since(now);
        ENGINE_WRITE_APPLY_DURATION_HISTOGRAM.observe(apply_duration.as_secs_f64());
        perf_context!(apply_duration).observe(apply_duration);
        now = end;
        ENGINE_WRITE_DURATION_HISTOGRAM.observe(now.saturating_duration_since(start).as_secs_f64());
        ENGINE_WRITE_SIZE_HISTOGRAM.observe(len as f64);
        Ok(len)
    }

    /// Synchronizes the Raft engine.
    pub fn sync(&self) -> Result<()> {
        self.write(&mut LogBatch::default(), true)?;
        Ok(())
    }

    pub fn get_message<S: Message>(&self, region_id: u64, key: &[u8]) -> Result<Option<S>> {
        let _t = StopWatch::new(&*ENGINE_READ_MESSAGE_DURATION_HISTOGRAM);
        if let Some(memtable) = self.memtables.get(region_id) {
            if let Some(value) = memtable.read().get(key) {
                return Ok(Some(parse_from_bytes(&value)?));
            }
        }
        Ok(None)
    }

    pub fn get(&self, region_id: u64, key: &[u8]) -> Option<Vec<u8>> {
        let _t = StopWatch::new(&*ENGINE_READ_MESSAGE_DURATION_HISTOGRAM);
        if let Some(memtable) = self.memtables.get(region_id) {
            return memtable.read().get(key);
        }
        None
    }

    /// Iterates over [start_key, end_key) range of Raft Group key-values and
    /// yields messages of the required type. Unparsable items are skipped.
    pub fn scan_messages<S, C>(
        &self,
        region_id: u64,
        start_key: Option<&[u8]>,
        end_key: Option<&[u8]>,
        reverse: bool,
        mut callback: C,
    ) -> Result<()>
    where
        S: Message,
        C: FnMut(&[u8], S) -> bool,
    {
        self.scan_raw_messages(region_id, start_key, end_key, reverse, move |k, raw_v| {
            if let Ok(v) = parse_from_bytes(raw_v) {
                callback(k, v)
            } else {
                true
            }
        })
    }

    /// Iterates over [start_key, end_key) range of Raft Group key-values and
    /// yields all key value pairs as bytes.
    pub fn scan_raw_messages<C>(
        &self,
        region_id: u64,
        start_key: Option<&[u8]>,
        end_key: Option<&[u8]>,
        reverse: bool,
        callback: C,
    ) -> Result<()>
    where
        C: FnMut(&[u8], &[u8]) -> bool,
    {
        let _t = StopWatch::new(&*ENGINE_READ_MESSAGE_DURATION_HISTOGRAM);
        if let Some(memtable) = self.memtables.get(region_id) {
            memtable
                .read()
                .scan(start_key, end_key, reverse, callback)?;
        }
        Ok(())
    }

    pub fn get_entry<M: MessageExt>(
        &self,
        region_id: u64,
        log_idx: u64,
    ) -> Result<Option<M::Entry>> {
        let _t = StopWatch::new(&*ENGINE_READ_ENTRY_DURATION_HISTOGRAM);
        if let Some(memtable) = self.memtables.get(region_id) {
            if let Some(idx) = memtable.read().get_entry(log_idx) {
                ENGINE_READ_ENTRY_COUNT_HISTOGRAM.observe(1.0);
                return Ok(Some(read_entry_from_file::<M, _>(
                    self.pipe_log.as_ref(),
                    &idx,
                )?));
            }
        }
        Ok(None)
    }

    /// Purges expired logs files and returns a set of Raft group ids that need
    /// to be compacted.
    pub fn purge_expired_files(&self) -> Result<Vec<u64>> {
        self.purge_manager.purge_expired_files()
    }

    /// Returns count of fetched entries.
    pub fn fetch_entries_to<M: MessageExt>(
        &self,
        region_id: u64,
        begin: u64,
        end: u64,
        max_size: Option<usize>,
        vec: &mut Vec<M::Entry>,
    ) -> Result<usize> {
        let _t = StopWatch::new(&*ENGINE_READ_ENTRY_DURATION_HISTOGRAM);
        if let Some(memtable) = self.memtables.get(region_id) {
            let mut ents_idx: Vec<EntryIndex> = Vec::with_capacity((end - begin) as usize);
            memtable
                .read()
                .fetch_entries_to(begin, end, max_size, &mut ents_idx)?;
            for i in ents_idx.iter() {
                vec.push(read_entry_from_file::<M, _>(self.pipe_log.as_ref(), i)?);
            }
            ENGINE_READ_ENTRY_COUNT_HISTOGRAM.observe(ents_idx.len() as f64);
            return Ok(ents_idx.len());
        }
        Ok(0)
    }

    pub fn first_index(&self, region_id: u64) -> Option<u64> {
        if let Some(memtable) = self.memtables.get(region_id) {
            return memtable.read().first_index();
        }
        None
    }

    pub fn last_index(&self, region_id: u64) -> Option<u64> {
        if let Some(memtable) = self.memtables.get(region_id) {
            return memtable.read().last_index();
        }
        None
    }

    /// Deletes log entries before `index` in the specified Raft group. Returns
    /// the number of deleted entries.
    pub fn compact_to(&self, region_id: u64, index: u64) -> u64 {
        let first_index = match self.first_index(region_id) {
            Some(index) => index,
            None => return 0,
        };

        let mut log_batch = LogBatch::default();
        log_batch.add_command(region_id, Command::Compact { index });
        if let Err(e) = self.write(&mut log_batch, false) {
            error!("Failed to write Compact command: {}", e);
        }

        self.first_index(region_id).unwrap_or(index) - first_index
    }

    pub fn raft_groups(&self) -> Vec<u64> {
        self.memtables.fold(vec![], |mut v, m| {
            v.push(m.region_id());
            v
        })
    }

    /// Returns `true` if the engine contains no Raft Group. Empty Raft Group
    /// that isn't cleaned is counted as well.
    pub fn is_empty(&self) -> bool {
        self.memtables.is_empty()
    }

    /// Returns the sequence number range of active log files in the specific
    /// log queue.
    /// For testing only.
    pub fn file_span(&self, queue: LogQueue) -> (u64, u64) {
        self.pipe_log.file_span(queue)
    }

    pub fn get_used_size(&self) -> usize {
        self.pipe_log.total_size(LogQueue::Append) + self.pipe_log.total_size(LogQueue::Rewrite)
    }
}

impl<F, P> Drop for Engine<F, P>
where
    F: FileSystem,
    P: PipeLog,
{
    fn drop(&mut self) {
        self.tx.lock().unwrap().send(()).unwrap();
        if let Some(t) = self.metrics_flusher.take() {
            t.join().unwrap();
        }
    }
}

impl Engine<DefaultFileSystem, FilePipeLog<DefaultFileSystem>> {
    pub fn consistency_check(path: &Path) -> Result<Vec<(u64, u64)>> {
        Self::consistency_check_with_file_system(path, Arc::new(DefaultFileSystem))
    }

    #[cfg(feature = "scripting")]
    pub fn unsafe_repair(path: &Path, queue: Option<LogQueue>, script: String) -> Result<()> {
        Self::unsafe_repair_with_file_system(path, queue, script, Arc::new(DefaultFileSystem))
    }

    pub fn dump(path: &Path) -> Result<LogItemReader<DefaultFileSystem>> {
        Self::dump_with_file_system(path, Arc::new(DefaultFileSystem))
    }
}

impl<F> Engine<F, FilePipeLog<F>>
where
    F: FileSystem,
{
    /// Returns a list of corrupted Raft groups, including their ids and last
    /// valid log index. Head or tail corruption cannot be detected.
    pub fn consistency_check_with_file_system(
        path: &Path,
        file_system: Arc<F>,
    ) -> Result<Vec<(u64, u64)>> {
        if !path.exists() {
            return Err(Error::InvalidArgument(format!(
                "raft-engine directory '{}' does not exist.",
                path.to_str().unwrap()
            )));
        }

        let cfg = Config {
            dir: path.to_str().unwrap().to_owned(),
            recovery_mode: RecoveryMode::TolerateAnyCorruption,
            ..Default::default()
        };
        let mut builder = FilePipeLogBuilder::new(cfg, file_system, Vec::new());
        builder.scan()?;
        let (append, rewrite) =
            builder.recover(&DefaultMachineFactory::<ConsistencyChecker>::default())?;
        let mut map = rewrite.finish();
        for (id, index) in append.finish() {
            map.entry(id).or_insert(index);
        }
        let mut list: Vec<(u64, u64)> = map.into_iter().collect();
        list.sort_unstable();
        Ok(list)
    }

    #[cfg(feature = "scripting")]
    pub fn unsafe_repair_with_file_system(
        path: &Path,
        queue: Option<LogQueue>,
        script: String,
        file_system: Arc<F>,
    ) -> Result<()> {
        use crate::file_pipe_log::{RecoveryConfig, ReplayMachine};

        if !path.exists() {
            return Err(Error::InvalidArgument(format!(
                "raft-engine directory '{}' does not exist.",
                path.to_str().unwrap()
            )));
        }

        let cfg = Config {
            dir: path.to_str().unwrap().to_owned(),
            recovery_mode: RecoveryMode::TolerateAnyCorruption,
            ..Default::default()
        };
        let recovery_mode = cfg.recovery_mode;
        let read_block_size = cfg.recovery_read_block_size.0;
        let mut builder = FilePipeLogBuilder::new(cfg, file_system.clone(), Vec::new());
        builder.scan()?;
        let factory = crate::filter::RhaiFilterMachineFactory::from_script(script);
        let mut machine = None;
        if queue.is_none() || queue.unwrap() == LogQueue::Append {
            machine = Some(builder.recover_queue(
                file_system.clone(),
                RecoveryConfig {
                    queue: LogQueue::Append,
                    mode: recovery_mode,
                    concurrency: 1,
                    read_block_size,
                },
                &factory,
            )?);
        }
        if queue.is_none() || queue.unwrap() == LogQueue::Rewrite {
            let machine2 = builder.recover_queue(
                file_system.clone(),
                RecoveryConfig {
                    queue: LogQueue::Rewrite,
                    mode: recovery_mode,
                    concurrency: 1,
                    read_block_size,
                },
                &factory,
            )?;
            if let Some(machine) = &mut machine {
                machine.merge(machine2, LogQueue::Rewrite)?;
            }
        }
        if let Some(machine) = machine {
            machine.finish(file_system.as_ref(), path)?;
        }
        Ok(())
    }

    /// Dumps all operations.
    pub fn dump_with_file_system(path: &Path, file_system: Arc<F>) -> Result<LogItemReader<F>> {
        if !path.exists() {
            return Err(Error::InvalidArgument(format!(
                "raft-engine directory or file '{}' does not exist.",
                path.to_str().unwrap()
            )));
        }

        if path.is_dir() {
            LogItemReader::new_directory_reader(file_system, path)
        } else {
            LogItemReader::new_file_reader(file_system, path)
        }
    }
}

struct BlockCache {
    key: Cell<FileBlockHandle>,
    block: RefCell<Vec<u8>>,
}

impl BlockCache {
    fn new() -> Self {
        BlockCache {
            key: Cell::new(FileBlockHandle {
                id: FileId::new(LogQueue::Append, 0),
                offset: 0,
                len: 0,
            }),
            block: RefCell::new(Vec::new()),
        }
    }

    fn insert(&self, key: FileBlockHandle, block: Vec<u8>) {
        self.key.set(key);
        self.block.replace(block);
    }
}

thread_local! {
    static BLOCK_CACHE: BlockCache = BlockCache::new();
}

pub(crate) fn read_entry_from_file<M, P>(pipe_log: &P, idx: &EntryIndex) -> Result<M::Entry>
where
    M: MessageExt,
    P: PipeLog,
{
    BLOCK_CACHE.with(|cache| {
        if cache.key.get() != idx.entries.unwrap() {
            cache.insert(
                idx.entries.unwrap(),
                LogBatch::decode_entries_block(
                    &pipe_log.read_bytes(idx.entries.unwrap())?,
                    idx.entries.unwrap(),
                    idx.compression_type,
                )?,
            );
        }
        let e = parse_from_bytes(
            &cache.block.borrow()
                [idx.entry_offset as usize..(idx.entry_offset + idx.entry_len) as usize],
        )?;
        assert_eq!(M::index(&e), idx.index);
        Ok(e)
    })
}

pub(crate) fn read_entry_bytes_from_file<P>(pipe_log: &P, idx: &EntryIndex) -> Result<Vec<u8>>
where
    P: PipeLog,
{
    BLOCK_CACHE.with(|cache| {
        if cache.key.get() != idx.entries.unwrap() {
            cache.insert(
                idx.entries.unwrap(),
                LogBatch::decode_entries_block(
                    &pipe_log.read_bytes(idx.entries.unwrap())?,
                    idx.entries.unwrap(),
                    idx.compression_type,
                )?,
            );
        }
        Ok(cache.block.borrow()
            [idx.entry_offset as usize..(idx.entry_offset + idx.entry_len) as usize]
            .to_owned())
    })
}

#[cfg(test)]
mod tests {
    use super::*;
    use crate::env::ObfuscatedFileSystem;
    use crate::file_pipe_log::FileNameExt;
    use crate::pipe_log::Version;
    use crate::test_util::{generate_entries, PanicGuard};
    use crate::util::ReadableSize;
    use kvproto::raft_serverpb::RaftLocalState;
    use raft::eraftpb::Entry;
    use std::collections::BTreeSet;
    use std::fs::OpenOptions;
    use std::path::PathBuf;

    type RaftLogEngine<F = DefaultFileSystem> = Engine<F>;
    impl<F: FileSystem> RaftLogEngine<F> {
        fn append(&self, rid: u64, start_index: u64, end_index: u64, data: Option<&[u8]>) {
            let entries = generate_entries(start_index, end_index, data);
            if !entries.is_empty() {
                let mut batch = LogBatch::default();
                batch.add_entries::<Entry>(rid, &entries).unwrap();
                batch
                    .put_message(
                        rid,
                        b"last_index".to_vec(),
                        &RaftLocalState {
                            last_index: entries[entries.len() - 1].index,
                            ..Default::default()
                        },
                    )
                    .unwrap();
                self.write(&mut batch, true).unwrap();
            }
        }

        fn clean(&self, rid: u64) {
            let mut log_batch = LogBatch::default();
            log_batch.add_command(rid, Command::Clean);
            self.write(&mut log_batch, true).unwrap();
        }

        fn decode_last_index(&self, rid: u64) -> Option<u64> {
            self.get_message::<RaftLocalState>(rid, b"last_index")
                .unwrap()
                .map(|s| s.last_index)
        }

        fn reopen(self) -> Self {
            let cfg: Config = self.cfg.as_ref().clone();
            let file_system = self.pipe_log.file_system();
            let mut listeners = self.listeners.clone();
            listeners.pop();
            drop(self);
            RaftLogEngine::open_with(cfg, file_system, listeners).unwrap()
        }

        fn scan_entries<FR: Fn(u64, LogQueue, &[u8])>(
            &self,
            rid: u64,
            start: u64,
            end: u64,
            reader: FR,
        ) {
            let mut entries = Vec::new();
            self.fetch_entries_to::<Entry>(
                rid,
                self.first_index(rid).unwrap(),
                self.last_index(rid).unwrap() + 1,
                None,
                &mut entries,
            )
            .unwrap();
            assert_eq!(entries.len(), (end - start) as usize);
            assert_eq!(entries.first().unwrap().index, start);
            assert_eq!(
                entries.last().unwrap().index,
                self.decode_last_index(rid).unwrap()
            );
            assert_eq!(entries.last().unwrap().index + 1, end);
            for e in entries.iter() {
                let entry_index = self
                    .memtables
                    .get(rid)
                    .unwrap()
                    .read()
                    .get_entry(e.index)
                    .unwrap();
                assert_eq!(&self.get_entry::<Entry>(rid, e.index).unwrap().unwrap(), e);
                reader(e.index, entry_index.entries.unwrap().id.queue, &e.data);
            }
        }

        fn file_count(&self, queue: Option<LogQueue>) -> usize {
            if let Some(queue) = queue {
                let (a, b) = self.file_span(queue);
                (b - a + 1) as usize
            } else {
                self.file_count(Some(LogQueue::Append)) + self.file_count(Some(LogQueue::Rewrite))
            }
        }
    }

    #[test]
    fn test_empty_engine() {
        let dir = tempfile::Builder::new()
            .prefix("test_empty_engine")
            .tempdir()
            .unwrap();
        let mut sub_dir = PathBuf::from(dir.as_ref());
        sub_dir.push("raft-engine");
        let cfg = Config {
            dir: sub_dir.to_str().unwrap().to_owned(),
            ..Default::default()
        };
        RaftLogEngine::open_with_file_system(cfg, Arc::new(ObfuscatedFileSystem::default()))
            .unwrap();
    }

    #[test]
    fn test_get_entry() {
        let normal_batch_size = 10;
        let compressed_batch_size = 5120;
        for &entry_size in &[normal_batch_size, compressed_batch_size] {
            let dir = tempfile::Builder::new()
                .prefix("test_get_entry")
                .tempdir()
                .unwrap();
            let cfg = Config {
                dir: dir.path().to_str().unwrap().to_owned(),
                target_file_size: ReadableSize(1),
                ..Default::default()
            };

            let engine = RaftLogEngine::open_with_file_system(
                cfg.clone(),
                Arc::new(ObfuscatedFileSystem::default()),
            )
            .unwrap();
            let data = vec![b'x'; entry_size];
            for i in 10..20 {
                let rid = i;
                let index = i;
                engine.append(rid, index, index + 2, Some(&data));
            }
            for i in 10..20 {
                let rid = i;
                let index = i;
                engine.scan_entries(rid, index, index + 2, |_, q, d| {
                    assert_eq!(q, LogQueue::Append);
                    assert_eq!(d, &data);
                });
            }

            // Recover the engine.
            let engine = engine.reopen();
            for i in 10..20 {
                let rid = i;
                let index = i;
                engine.scan_entries(rid, index, index + 2, |_, q, d| {
                    assert_eq!(q, LogQueue::Append);
                    assert_eq!(d, &data);
                });
            }
        }
    }

    #[test]
    fn test_clean_raft_group() {
        fn run_steps(steps: &[Option<(u64, u64)>]) {
            let rid = 1;
            let data = vec![b'x'; 1024];

            for rewrite_step in 1..=steps.len() {
                for exit_purge in [None, Some(1), Some(2)] {
                    let _guard = PanicGuard::with_prompt(format!(
                        "case: [{:?}, {}, {:?}]",
                        steps, rewrite_step, exit_purge
                    ));
                    let dir = tempfile::Builder::new()
                        .prefix("test_clean_raft_group")
                        .tempdir()
                        .unwrap();
                    let cfg = Config {
                        dir: dir.path().to_str().unwrap().to_owned(),
                        target_file_size: ReadableSize(1),
                        ..Default::default()
                    };
                    let engine = RaftLogEngine::open_with_file_system(
                        cfg.clone(),
                        Arc::new(ObfuscatedFileSystem::default()),
                    )
                    .unwrap();

                    for (i, step) in steps.iter().enumerate() {
                        if let Some((start, end)) = *step {
                            engine.append(rid, start, end, Some(&data));
                        } else {
                            engine.clean(rid);
                        }
                        if i + 1 == rewrite_step {
                            engine
                                .purge_manager
                                .must_rewrite_append_queue(None, exit_purge);
                        }
                    }

                    let engine = engine.reopen();
                    if let Some((start, end)) = *steps.last().unwrap() {
                        engine.scan_entries(rid, start, end, |_, _, d| {
                            assert_eq!(d, &data);
                        });
                    } else {
                        assert!(engine.raft_groups().is_empty());
                    }

                    engine.purge_manager.must_rewrite_append_queue(None, None);
                    let engine = engine.reopen();
                    if let Some((start, end)) = *steps.last().unwrap() {
                        engine.scan_entries(rid, start, end, |_, _, d| {
                            assert_eq!(d, &data);
                        });
                    } else {
                        assert!(engine.raft_groups().is_empty());
                    }
                }
            }
        }

        run_steps(&[Some((1, 5)), None, Some((2, 6)), None, Some((3, 7)), None]);
        run_steps(&[Some((1, 5)), None, Some((2, 6)), None, Some((3, 7))]);
        run_steps(&[Some((1, 5)), None, Some((2, 6)), None]);
        run_steps(&[Some((1, 5)), None, Some((2, 6))]);
        run_steps(&[Some((1, 5)), None]);
    }

    #[test]
    fn test_key_value_scan() {
        fn key(i: u64) -> Vec<u8> {
            format!("k{}", i).as_bytes().to_vec()
        }
        fn value(i: u64) -> Vec<u8> {
            format!("v{}", i).as_bytes().to_vec()
        }
        fn rich_value(i: u64) -> RaftLocalState {
            RaftLocalState {
                last_index: i,
                ..Default::default()
            }
        }

        let dir = tempfile::Builder::new()
            .prefix("test_key_value_scan")
            .tempdir()
            .unwrap();
        let cfg = Config {
            dir: dir.path().to_str().unwrap().to_owned(),
            target_file_size: ReadableSize(1),
            ..Default::default()
        };
        let rid = 1;
        let engine =
            RaftLogEngine::open_with_file_system(cfg, Arc::new(ObfuscatedFileSystem::default()))
                .unwrap();

        engine
            .scan_messages::<RaftLocalState, _>(rid, None, None, false, |_, _| {
                panic!("unexpected message.");
            })
            .unwrap();

        let mut batch = LogBatch::default();
        let mut res = Vec::new();
        let mut rich_res = Vec::new();
        batch.put(rid, key(1), value(1));
        batch.put(rid, key(2), value(2));
        batch.put(rid, key(3), value(3));
        engine.write(&mut batch, false).unwrap();

        engine
            .scan_raw_messages(rid, None, None, false, |k, v| {
                res.push((k.to_vec(), v.to_vec()));
                true
            })
            .unwrap();
        assert_eq!(
            res,
            vec![(key(1), value(1)), (key(2), value(2)), (key(3), value(3))]
        );
        res.clear();
        engine
            .scan_raw_messages(rid, None, None, true, |k, v| {
                res.push((k.to_vec(), v.to_vec()));
                true
            })
            .unwrap();
        assert_eq!(
            res,
            vec![(key(3), value(3)), (key(2), value(2)), (key(1), value(1))]
        );
        res.clear();
        engine
            .scan_messages::<RaftLocalState, _>(rid, None, None, false, |_, _| {
                panic!("unexpected message.")
            })
            .unwrap();

        batch.put_message(rid, key(22), &rich_value(22)).unwrap();
        batch.put_message(rid, key(33), &rich_value(33)).unwrap();
        engine.write(&mut batch, false).unwrap();

        engine
            .scan_messages(rid, None, None, false, |k, v| {
                rich_res.push((k.to_vec(), v));
                false
            })
            .unwrap();
        assert_eq!(rich_res, vec![(key(22), rich_value(22))]);
        rich_res.clear();
        engine
            .scan_messages(rid, None, None, true, |k, v| {
                rich_res.push((k.to_vec(), v));
                false
            })
            .unwrap();
        assert_eq!(rich_res, vec![(key(33), rich_value(33))]);
        rich_res.clear();
    }

    #[test]
    fn test_delete_key_value() {
        let dir = tempfile::Builder::new()
            .prefix("test_delete_key_value")
            .tempdir()
            .unwrap();
        let cfg = Config {
            dir: dir.path().to_str().unwrap().to_owned(),
            target_file_size: ReadableSize(1),
            ..Default::default()
        };
        let rid = 1;
        let key = b"key".to_vec();
        let (v1, v2) = (b"v1".to_vec(), b"v2".to_vec());
        let mut batch_1 = LogBatch::default();
        batch_1.put(rid, key.clone(), v1);
        let mut batch_2 = LogBatch::default();
        batch_2.put(rid, key.clone(), v2.clone());
        let mut delete_batch = LogBatch::default();
        delete_batch.delete(rid, key.clone());

        let engine =
            RaftLogEngine::open_with_file_system(cfg, Arc::new(ObfuscatedFileSystem::default()))
                .unwrap();
        assert_eq!(
            engine.get_message::<RaftLocalState>(rid, &key).unwrap(),
            None
        );
        assert_eq!(engine.get(rid, &key), None);

        // put | delete
        //     ^ rewrite
        engine.write(&mut batch_1.clone(), true).unwrap();
        assert!(engine.get_message::<RaftLocalState>(rid, &key).is_err());
        engine.purge_manager.must_rewrite_append_queue(None, None);
        engine.write(&mut delete_batch.clone(), true).unwrap();
        let engine = engine.reopen();
        assert_eq!(engine.get(rid, &key), None);
        assert_eq!(
            engine.get_message::<RaftLocalState>(rid, &key).unwrap(),
            None
        );

        // Incomplete purge.
        engine.write(&mut batch_1.clone(), true).unwrap();
        engine
            .purge_manager
            .must_rewrite_append_queue(None, Some(2));
        engine.write(&mut delete_batch.clone(), true).unwrap();
        let engine = engine.reopen();
        assert_eq!(engine.get(rid, &key), None);

        // TODO: Preserve kv tombstone during rewrite and activate this test case.
        // put | delete |
        //              ^ rewrite
        // let engine = engine.reopen();
        // engine.write(&mut batch_1.clone(), true).unwrap();
        // engine.write(&mut delete_batch.clone(), true).unwrap();
        // engine.purge_manager.must_rewrite_append_queue(None, None);
        // let engine = engine.reopen();
        // assert_eq!(engine.get(rid, &key), None);

        // put | delete | put
        //     ^ rewrite
        let engine = engine.reopen();
        engine.write(&mut batch_1.clone(), true).unwrap();
        engine.purge_manager.must_rewrite_append_queue(None, None);
        engine.write(&mut delete_batch.clone(), true).unwrap();
        engine.write(&mut batch_2.clone(), true).unwrap();
        let engine = engine.reopen();
        assert_eq!(engine.get(rid, &key).unwrap(), v2);
        // Incomplete purge.
        engine.write(&mut batch_1.clone(), true).unwrap();
        engine
            .purge_manager
            .must_rewrite_append_queue(None, Some(2));
        engine.write(&mut delete_batch.clone(), true).unwrap();
        engine.write(&mut batch_2.clone(), true).unwrap();
        let engine = engine.reopen();
        assert_eq!(engine.get(rid, &key).unwrap(), v2);

        // put | delete | put
        //              ^ rewrite
        let engine = engine.reopen();
        engine.write(&mut batch_1.clone(), true).unwrap();
        engine.write(&mut delete_batch.clone(), true).unwrap();
        engine.purge_manager.must_rewrite_append_queue(None, None);
        engine.write(&mut batch_2.clone(), true).unwrap();
        let engine = engine.reopen();
        assert_eq!(engine.get(rid, &key).unwrap(), v2);
        // Incomplete purge.
        engine.write(&mut batch_1.clone(), true).unwrap();
        engine.write(&mut delete_batch.clone(), true).unwrap();
        engine
            .purge_manager
            .must_rewrite_append_queue(None, Some(2));
        engine.write(&mut batch_2.clone(), true).unwrap();
        let engine = engine.reopen();
        assert_eq!(engine.get(rid, &key).unwrap(), v2);

        // put | delete | put |
        //                    ^ rewrite
        let engine = engine.reopen();
        engine.write(&mut batch_1.clone(), true).unwrap();
        engine.write(&mut delete_batch.clone(), true).unwrap();
        engine.write(&mut batch_2.clone(), true).unwrap();
        engine.purge_manager.must_rewrite_append_queue(None, None);
        let engine = engine.reopen();
        assert_eq!(engine.get(rid, &key).unwrap(), v2);
        // Incomplete purge.
        let engine = engine.reopen();
        engine.write(&mut batch_1.clone(), true).unwrap();
        engine.write(&mut delete_batch.clone(), true).unwrap();
        engine.write(&mut batch_2.clone(), true).unwrap();
        engine
            .purge_manager
            .must_rewrite_append_queue(None, Some(2));
        let engine = engine.reopen();
        assert_eq!(engine.get(rid, &key).unwrap(), v2);
    }

    #[test]
    fn test_compact_raft_group() {
        let dir = tempfile::Builder::new()
            .prefix("test_compact_raft_group")
            .tempdir()
            .unwrap();
        let cfg = Config {
            dir: dir.path().to_str().unwrap().to_owned(),
            target_file_size: ReadableSize(1),
            ..Default::default()
        };
        let engine =
            RaftLogEngine::open_with_file_system(cfg, Arc::new(ObfuscatedFileSystem::default()))
                .unwrap();
        let data = vec![b'x'; 1024];

        // rewrite:[1  ..10]
        // append:   [5..10]
        let mut rid = 7;
        engine.append(rid, 1, 10, Some(&data));
        // Files are not purged.
        engine
            .purge_manager
            .must_rewrite_append_queue(None, Some(2));
        let mut compact_log = LogBatch::default();
        compact_log.add_command(rid, Command::Compact { index: 5 });
        engine.write(&mut compact_log, true).unwrap();
        let engine = engine.reopen();
        engine.scan_entries(rid, 5, 10, |_, q, d| {
            assert_eq!(q, LogQueue::Append);
            assert_eq!(d, &data);
        });
        assert_eq!(engine.stats.live_entries(LogQueue::Append), 6); // 5 entries + 1 kv

        // rewrite:   [20..25]
        // append: [10   ..25]
        rid += 1;
        engine.append(rid, 5, 15, Some(&data));
        let mut compact_log = LogBatch::default();
        compact_log.add_command(rid, Command::Compact { index: 10 });
        engine.write(&mut compact_log, true).unwrap();
        engine.append(rid, 15, 25, Some(&data));
        // Files are not purged.
        engine
            .purge_manager
            .must_rewrite_append_queue(None, Some(2));
        // Simulate loss of buffered write.
        let mut compact_log = LogBatch::default();
        compact_log.add_command(rid, Command::Compact { index: 20 });
        engine.memtables.apply_append_writes(compact_log.drain());
        engine.purge_manager.must_rewrite_rewrite_queue();
        let engine = engine.reopen();
        engine.scan_entries(rid, 10, 25, |_, q, d| {
            assert_eq!(q, LogQueue::Append);
            assert_eq!(d, &data);
        });
        assert_eq!(engine.stats.live_entries(LogQueue::Append), 22); // 20 entries + 2 kv
        engine.clean(rid - 1);
        assert_eq!(engine.stats.live_entries(LogQueue::Append), 16);
        // rewrite: [20..25][10..25]
        // append: [10..25]
        engine
            .purge_manager
            .must_rewrite_append_queue(None, Some(2));
        let engine = engine.reopen();
        engine.scan_entries(rid, 10, 25, |_, q, d| {
            assert_eq!(q, LogQueue::Append);
            assert_eq!(d, &data);
        });

        // rewrite:[10..15][15  ..25]
        // append:           [20..25]
        rid += 1;
        engine.append(rid, 5, 15, Some(&data));
        let mut compact_log = LogBatch::default();
        compact_log.add_command(rid, Command::Compact { index: 10 });
        engine.write(&mut compact_log, true).unwrap();
        engine.purge_manager.must_rewrite_append_queue(None, None);
        engine.append(rid, 15, 25, Some(&data));
        engine
            .purge_manager
            .must_rewrite_append_queue(None, Some(2));
        let mut compact_log = LogBatch::default();
        compact_log.add_command(rid, Command::Compact { index: 20 });
        engine.write(&mut compact_log, true).unwrap();
        let engine = engine.reopen();
        engine.scan_entries(rid, 20, 25, |_, q, d| {
            assert_eq!(q, LogQueue::Append);
            assert_eq!(d, &data);
        });

        // rewrite:[1..5] [10..15]
        // append:        [10..15]
        rid += 1;
        engine.append(rid, 1, 5, Some(&data));
        engine.purge_manager.must_rewrite_append_queue(None, None);
        engine.append(rid, 5, 15, Some(&data));
        let mut compact_log = LogBatch::default();
        compact_log.add_command(rid, Command::Compact { index: 10 });
        engine.write(&mut compact_log, true).unwrap();
        // Files are not purged.
        engine
            .purge_manager
            .must_rewrite_append_queue(None, Some(2));
        let engine = engine.reopen();
        engine.scan_entries(rid, 10, 15, |_, q, d| {
            assert_eq!(q, LogQueue::Append);
            assert_eq!(d, &data);
        });
    }

    #[test]
    fn test_purge_triggered_by_compact() {
        let dir = tempfile::Builder::new()
            .prefix("test_purge_triggered_by_compact")
            .tempdir()
            .unwrap();
        let cfg = Config {
            dir: dir.path().to_str().unwrap().to_owned(),
            target_file_size: ReadableSize::kb(5),
            purge_threshold: ReadableSize::kb(150),
            ..Default::default()
        };

        let engine =
            RaftLogEngine::open_with_file_system(cfg, Arc::new(ObfuscatedFileSystem::default()))
                .unwrap();
        let data = vec![b'x'; 1024];
        for index in 0..100 {
            engine.append(1, index, index + 1, Some(&data));
        }

        // GC all log entries. Won't trigger purge because total size is not enough.
        let count = engine.compact_to(1, 100);
        assert_eq!(count, 100);
        assert!(!engine
            .purge_manager
            .needs_rewrite_log_files(LogQueue::Append));

        // Append more logs to make total size greater than `purge_threshold`.
        for index in 100..250 {
            engine.append(1, index, index + 1, Some(&data));
        }

        // GC first 101 log entries.
        assert_eq!(engine.compact_to(1, 101), 1);
        // Needs to purge because the total size is greater than `purge_threshold`.
        assert!(engine
            .purge_manager
            .needs_rewrite_log_files(LogQueue::Append));

        let old_min_file_seq = engine.file_span(LogQueue::Append).0;
        let will_force_compact = engine.purge_expired_files().unwrap();
        let new_min_file_seq = engine.file_span(LogQueue::Append).0;
        // Some entries are rewritten.
        assert!(new_min_file_seq > old_min_file_seq);
        // No regions need to be force compacted because the threshold is not reached.
        assert!(will_force_compact.is_empty());
        // After purge, entries and raft state are still available.
        assert!(engine.get_entry::<Entry>(1, 101).unwrap().is_some());

        assert_eq!(engine.compact_to(1, 102), 1);
        // Needs to purge because the total size is greater than `purge_threshold`.
        assert!(engine
            .purge_manager
            .needs_rewrite_log_files(LogQueue::Append));
        let will_force_compact = engine.purge_expired_files().unwrap();
        // The region needs to be force compacted because the threshold is reached.
        assert!(!will_force_compact.is_empty());
        assert_eq!(will_force_compact[0], 1);
    }

    #[test]
    fn test_purge_trigger_force_rewrite() {
        let dir = tempfile::Builder::new()
            .prefix("test_purge_trigger_force_write")
            .tempdir()
            .unwrap();
        let cfg = Config {
            dir: dir.path().to_str().unwrap().to_owned(),
            target_file_size: ReadableSize::kb(1),
            purge_threshold: ReadableSize::kb(10),
            ..Default::default()
        };

        let engine =
            RaftLogEngine::open_with_file_system(cfg, Arc::new(ObfuscatedFileSystem::default()))
                .unwrap();
        let data = vec![b'x'; 1024];
        // write 50 small entries into region 1~3, it should trigger force compact.
        for rid in 1..=3 {
            for index in 0..50 {
                engine.append(rid, index, index + 1, Some(&data[..10]));
            }
        }
        // write some small entries to trigger purge.
        for rid in 4..=50 {
            engine.append(rid, 1, 2, Some(&data));
        }

        let check_purge = |pending_regions: Vec<u64>| {
            let mut compact_regions = engine.purge_expired_files().unwrap();
            // sort key in order.
            compact_regions.sort_unstable();
            assert_eq!(compact_regions, pending_regions);
        };

        for _ in 0..9 {
            check_purge(vec![1, 2, 3]);
        }

        // 10th, rewritten, but still needs to be compacted.
        check_purge(vec![1, 2, 3]);
        for rid in 1..=3 {
            let memtable = engine.memtables.get(rid).unwrap();
            assert_eq!(memtable.read().rewrite_count(), 50);
        }

        // compact and write some new data to trigger compact again.
        for rid in 2..=50 {
            let last_idx = engine.last_index(rid).unwrap();
            engine.compact_to(rid, last_idx);
            engine.append(rid, last_idx, last_idx + 1, Some(&data));
        }
        // after write, region 1 can trigger compact again.
        check_purge(vec![1]);
    }

    #[test]
    fn test_rewrite_and_recover() {
        let dir = tempfile::Builder::new()
            .prefix("test_rewrite_and_recover")
            .tempdir()
            .unwrap();
        let cfg = Config {
            dir: dir.path().to_str().unwrap().to_owned(),
            target_file_size: ReadableSize::kb(5),
            purge_threshold: ReadableSize::kb(80),
            ..Default::default()
        };
        let engine =
            RaftLogEngine::open_with_file_system(cfg, Arc::new(ObfuscatedFileSystem::default()))
                .unwrap();
        let data = vec![b'x'; 1024];

        // Put 100 entries into 10 regions.
        for index in 1..=10 {
            for rid in 1..=10 {
                engine.append(rid, index, index + 1, Some(&data));
            }
        }

        // The engine needs purge, and all old entries should be rewritten.
        assert!(engine
            .purge_manager
            .needs_rewrite_log_files(LogQueue::Append));
        assert!(engine.purge_expired_files().unwrap().is_empty());
        assert!(engine.file_span(LogQueue::Append).0 > 1);

        let rewrite_file_size = engine.pipe_log.total_size(LogQueue::Rewrite);
        assert!(rewrite_file_size > 59); // The rewrite queue isn't empty.

        // All entries should be available.
        for rid in 1..=10 {
            engine.scan_entries(rid, 1, 11, |_, _, d| {
                assert_eq!(d, &data);
            });
        }

        // Recover with rewrite queue and append queue.
        let cleaned_region_ids = engine.memtables.cleaned_region_ids();

        let engine = engine.reopen();
        assert_eq!(engine.memtables.cleaned_region_ids(), cleaned_region_ids);

        for rid in 1..=10 {
            engine.scan_entries(rid, 1, 11, |_, _, d| {
                assert_eq!(d, &data);
            });
        }

        // Rewrite again to check the rewrite queue is healthy.
        for index in 11..=20 {
            for rid in 1..=10 {
                engine.append(rid, index, index + 1, Some(&data));
            }
        }

        assert!(engine
            .purge_manager
            .needs_rewrite_log_files(LogQueue::Append));
        assert!(engine.purge_expired_files().unwrap().is_empty());
    }

    #[test]
    fn test_empty_protobuf_message() {
        let dir = tempfile::Builder::new()
            .prefix("test_empty_protobuf_message")
            .tempdir()
            .unwrap();
        let cfg = Config {
            dir: dir.path().to_str().unwrap().to_owned(),
            ..Default::default()
        };
        let engine =
            RaftLogEngine::open_with_file_system(cfg, Arc::new(ObfuscatedFileSystem::default()))
                .unwrap();

        let mut log_batch = LogBatch::default();
        let empty_entry = Entry::new();
        assert_eq!(empty_entry.compute_size(), 0);
        log_batch
            .add_entries::<Entry>(0, &[empty_entry.clone()])
            .unwrap();
        engine.write(&mut log_batch, false).unwrap();
        let empty_state = RaftLocalState::new();
        assert_eq!(empty_state.compute_size(), 0);
        log_batch
            .put_message(1, b"key".to_vec(), &empty_state)
            .unwrap();
        engine.write(&mut log_batch, false).unwrap();
        log_batch
            .add_entries::<Entry>(2, &[empty_entry.clone()])
            .unwrap();
        log_batch
            .put_message(2, b"key".to_vec(), &empty_state)
            .unwrap();
        engine.write(&mut log_batch, true).unwrap();

        let engine = engine.reopen();
        assert_eq!(
            engine.get_entry::<Entry>(0, 0).unwrap().unwrap(),
            empty_entry
        );
        assert_eq!(
            engine.get_entry::<Entry>(2, 0).unwrap().unwrap(),
            empty_entry
        );
        assert_eq!(
            engine
                .get_message::<RaftLocalState>(1, b"key")
                .unwrap()
                .unwrap(),
            empty_state
        );
        assert_eq!(
            engine
                .get_message::<RaftLocalState>(2, b"key")
                .unwrap()
                .unwrap(),
            empty_state
        );
    }

    #[test]
    fn test_empty_batch() {
        let dir = tempfile::Builder::new()
            .prefix("test_empty_batch")
            .tempdir()
            .unwrap();
        let cfg = Config {
            dir: dir.path().to_str().unwrap().to_owned(),
            ..Default::default()
        };
        let engine =
            RaftLogEngine::open_with_file_system(cfg, Arc::new(ObfuscatedFileSystem::default()))
                .unwrap();
        let data = vec![b'x'; 16];
        let cases = [[false, false], [false, true], [true, true]];
        for (i, writes) in cases.iter().enumerate() {
            let rid = i as u64;
            let mut batch = LogBatch::default();
            for &has_data in writes {
                if has_data {
                    batch.put(rid, b"key".to_vec(), data.clone());
                }
                engine.write(&mut batch, true).unwrap();
                assert!(batch.is_empty());
            }
        }
    }

    #[test]
    fn test_dirty_recovery() {
        let dir = tempfile::Builder::new()
            .prefix("test_dirty_recovery")
            .tempdir()
            .unwrap();
        let cfg = Config {
            dir: dir.path().to_str().unwrap().to_owned(),
            ..Default::default()
        };
        let engine =
            RaftLogEngine::open_with_file_system(cfg, Arc::new(ObfuscatedFileSystem::default()))
                .unwrap();
        let data = vec![b'x'; 1024];

        for rid in 1..21 {
            engine.append(rid, 1, 21, Some(&data));
        }

        // Create an unrelated sub-directory.
        std::fs::create_dir(dir.path().join(Path::new("random_dir"))).unwrap();
        // Create an unrelated file.
        let _f = std::fs::File::create(dir.path().join(Path::new("random_file"))).unwrap();

        let engine = engine.reopen();
        for rid in 1..21 {
            engine.scan_entries(rid, 1, 21, |_, _, d| {
                assert_eq!(d, &data);
            });
        }
    }

    #[test]
    fn test_large_rewrite_batch() {
        let dir = tempfile::Builder::new()
            .prefix("test_large_rewrite_batch")
            .tempdir()
            .unwrap();
        let cfg = Config {
            dir: dir.path().to_str().unwrap().to_owned(),
            target_file_size: ReadableSize(1),
            ..Default::default()
        };
        let engine =
            RaftLogEngine::open_with_file_system(cfg, Arc::new(ObfuscatedFileSystem::default()))
                .unwrap();
        let data = vec![b'x'; 2 * 1024 * 1024];

        for rid in 1..=3 {
            engine.append(rid, 1, 11, Some(&data));
        }

        let old_active_file = engine.file_span(LogQueue::Append).1;
        engine.purge_manager.must_rewrite_append_queue(None, None);
        assert_eq!(engine.file_span(LogQueue::Append).0, old_active_file + 1);
        let old_active_file = engine.file_span(LogQueue::Rewrite).1;
        engine.purge_manager.must_rewrite_rewrite_queue();
        assert!(engine.file_span(LogQueue::Rewrite).0 > old_active_file);

        let engine = engine.reopen();
        for rid in 1..=3 {
            engine.scan_entries(rid, 1, 11, |_, _, d| {
                assert_eq!(d, &data);
            });
        }
    }

    #[test]
    fn test_combination_of_version_and_recycle() {
        fn test_engine_ops(cfg_v1: &Config, cfg_v2: &Config) {
            let rid = 1;
            let data = vec![b'7'; 1024];
            {
                // open engine with format_version - Version::V1
                let engine = RaftLogEngine::open(cfg_v1.clone()).unwrap();
                engine.append(rid, 0, 20, Some(&data));
                let append_first = engine.file_span(LogQueue::Append).0;
                engine.compact_to(rid, 18);
                engine.purge_expired_files().unwrap();
                assert!(engine.file_span(LogQueue::Append).0 > append_first);
                assert_eq!(engine.first_index(rid).unwrap(), 18);
                assert_eq!(engine.last_index(rid).unwrap(), 19);
            }
            {
                // open engine with format_version - Version::V2
                let engine = RaftLogEngine::open(cfg_v2.clone()).unwrap();
                assert_eq!(engine.first_index(rid).unwrap(), 18);
                assert_eq!(engine.last_index(rid).unwrap(), 19);
                engine.append(rid, 20, 40, Some(&data));
                let append_first = engine.file_span(LogQueue::Append).0;
                engine.compact_to(rid, 38);
                engine.purge_expired_files().unwrap();
                assert!(engine.file_span(LogQueue::Append).0 > append_first);
                assert_eq!(engine.first_index(rid).unwrap(), 38);
                assert_eq!(engine.last_index(rid).unwrap(), 39);
            }
            {
                // reopen engine with format_version - Version::V1
                let engine = RaftLogEngine::open(cfg_v1.clone()).unwrap();
                assert_eq!(engine.first_index(rid).unwrap(), 38);
                assert_eq!(engine.last_index(rid).unwrap(), 39);
            }
        }
        // test engine on mutable versions
        {
            let dir = tempfile::Builder::new()
                .prefix("test_mutable_format_version")
                .tempdir()
                .unwrap();
            // config with v1
            let cfg_v1 = Config {
                dir: dir.path().to_str().unwrap().to_owned(),
                target_file_size: ReadableSize(1),
                purge_threshold: ReadableSize(1),
                ..Default::default()
            };
            // config with v2
            let cfg_v2 = Config {
                dir: dir.path().to_str().unwrap().to_owned(),
                target_file_size: ReadableSize(1),
                purge_threshold: ReadableSize(1),
                format_version: Version::V2,
                ..Default::default()
            };
            test_engine_ops(&cfg_v1, &cfg_v2);
        }
        // test engine when enable_log_recycle == true
        {
            let dir = tempfile::Builder::new()
                .prefix("test_enable_log_recycle")
                .tempdir()
                .unwrap();
            // config with v1
            let cfg_v1 = Config {
                dir: dir.path().to_str().unwrap().to_owned(),
                target_file_size: ReadableSize(1),
                purge_threshold: ReadableSize(1),
                ..Default::default()
            };
            // config with v2
            let cfg_v2 = Config {
                dir: dir.path().to_str().unwrap().to_owned(),
                target_file_size: ReadableSize(1),
                purge_threshold: ReadableSize(1),
                format_version: Version::V2,
                enable_log_recycle: true,
                ..Default::default()
            };
            test_engine_ops(&cfg_v1, &cfg_v2);
        }
    }

    /// Test cases related to tools ///

    #[test]
    fn test_dump_file_or_directory() {
        let dir = tempfile::Builder::new()
            .prefix("test_dump_file_or_directory")
            .tempdir()
            .unwrap();
        let entry_data = vec![b'x'; 1024];
        let fs = Arc::new(ObfuscatedFileSystem::default());

        let mut batches = vec![vec![LogBatch::default()]];
        let mut batch = LogBatch::default();
        batch
            .add_entries::<Entry>(7, &generate_entries(1, 11, Some(&entry_data)))
            .unwrap();
        batch.add_command(7, Command::Clean);
        batch.put(7, b"key".to_vec(), b"value".to_vec());
        batch.delete(7, b"key2".to_vec());
        batches.push(vec![batch.clone()]);
        let mut batch2 = LogBatch::default();
        batch2.put(8, b"key3".to_vec(), b"value".to_vec());
        batch2
            .add_entries::<Entry>(8, &generate_entries(5, 15, Some(&entry_data)))
            .unwrap();
        batches.push(vec![batch, batch2]);

        let cfg = Config {
            dir: dir.path().to_str().unwrap().to_owned(),
            ..Default::default()
        };

        let engine = RaftLogEngine::open_with_file_system(cfg, fs.clone()).unwrap();
        for bs in batches.iter_mut() {
            for batch in bs.iter_mut() {
                engine.write(batch, false).unwrap();
            }

            engine.sync().unwrap();
        }

        drop(engine);
        //dump dir with raft groups. 8 element in raft groups 7 and 2 elements in raft
        // groups 8
        let dump_it = Engine::dump_with_file_system(dir.path(), fs.clone()).unwrap();
        let total = dump_it
            .inspect(|i| {
                i.as_ref().unwrap();
            })
            .count();
        assert!(total == 10);

        //dump file
        let file_id = FileId {
            queue: LogQueue::Rewrite,
            seq: 1,
        };
        let dump_it = Engine::dump_with_file_system(
            file_id.build_file_path(dir.path()).as_path(),
            fs.clone(),
        )
        .unwrap();
        let total = dump_it
            .inspect(|i| {
                i.as_ref().unwrap();
            })
            .count();
        assert!(0 == total);

        //dump dir that does not exists
        assert!(Engine::dump_with_file_system(Path::new("/not_exists_dir"), fs.clone()).is_err());

        //dump file that does not exists
        let mut not_exists_file = PathBuf::from(dir.as_ref());
        not_exists_file.push("not_exists_file");
        assert!(Engine::dump_with_file_system(not_exists_file.as_path(), fs).is_err());
    }

    #[cfg(feature = "scripting")]
    #[test]
    fn test_repair_default() {
        let dir = tempfile::Builder::new()
            .prefix("test_repair_default")
            .tempdir()
            .unwrap();
        let entry_data = vec![b'x'; 128];
        let cfg = Config {
            dir: dir.path().to_str().unwrap().to_owned(),
            target_file_size: ReadableSize(1), // Create lots of files.
            ..Default::default()
        };
        let fs = Arc::new(ObfuscatedFileSystem::default());

        let engine = RaftLogEngine::open_with_file_system(cfg.clone(), fs.clone()).unwrap();
        for rid in 1..=50 {
            engine.append(rid, 1, 6, Some(&entry_data));
        }
        for rid in 25..=50 {
            engine.append(rid, 6, 11, Some(&entry_data));
        }
        drop(engine);

        let script1 = "".to_owned();
        RaftLogEngine::unsafe_repair_with_file_system(
            dir.path(),
            None, /* queue */
            script1,
            fs.clone(),
        )
        .unwrap();
        let script2 = "
            fn filter_append(id, first, count, rewrite_count, queue, ifirst, ilast) {
                0
            }
            fn filter_compact(id, first, count, rewrite_count, queue, compact_to) {
                0
            }
            fn filter_clean(id, first, count, rewrite_count, queue) {
                0
            }
        "
        .to_owned();
        RaftLogEngine::unsafe_repair_with_file_system(
            dir.path(),
            None, /* queue */
            script2,
            fs.clone(),
        )
        .unwrap();

        let engine = RaftLogEngine::open_with_file_system(cfg, fs).unwrap();
        for rid in 1..25 {
            engine.scan_entries(rid, 1, 6, |_, _, d| {
                assert_eq!(d, &entry_data);
            });
        }
        for rid in 25..=50 {
            engine.scan_entries(rid, 1, 11, |_, _, d| {
                assert_eq!(d, &entry_data);
            });
        }
    }

    #[cfg(feature = "scripting")]
    #[test]
    fn test_repair_discard_entries() {
        let dir = tempfile::Builder::new()
            .prefix("test_repair_discard")
            .tempdir()
            .unwrap();
        let entry_data = vec![b'x'; 128];
        let cfg = Config {
            dir: dir.path().to_str().unwrap().to_owned(),
            target_file_size: ReadableSize(1), // Create lots of files.
            ..Default::default()
        };
        let fs = Arc::new(ObfuscatedFileSystem::default());

        let engine = RaftLogEngine::open_with_file_system(cfg.clone(), fs.clone()).unwrap();
        for rid in 1..=50 {
            engine.append(rid, 1, 6, Some(&entry_data));
        }
        for rid in 25..=50 {
            engine.append(rid, 6, 11, Some(&entry_data));
        }
        drop(engine);

        let incoming_emptied = [1, 25];
        let existing_emptied = [2, 26];
        let script = "
            fn filter_append(id, first, count, rewrite_count, queue, ifirst, ilast) {
                if id == 1 {
                    return 1;
                } else if id == 2 {
                    return 2;
                } else if id == 25 {
                    return 1;
                } else if id == 26 {
                    return 2;
                }
                0 // default
            }
        "
        .to_owned();
        RaftLogEngine::unsafe_repair_with_file_system(
            dir.path(),
            None, /* queue */
            script,
            fs.clone(),
        )
        .unwrap();

        let engine = RaftLogEngine::open_with_file_system(cfg, fs).unwrap();
        for rid in 1..25 {
            if existing_emptied.contains(&rid) || incoming_emptied.contains(&rid) {
                continue;
            }
            engine.scan_entries(rid, 1, 6, |_, _, d| {
                assert_eq!(d, &entry_data);
            });
        }
        for rid in 25..=50 {
            if existing_emptied.contains(&rid) || incoming_emptied.contains(&rid) {
                continue;
            }
            engine.scan_entries(rid, 1, 11, |_, _, d| {
                assert_eq!(d, &entry_data);
            });
        }
        for rid in existing_emptied {
            let first_index = if rid < 25 { 1 } else { 6 };
            let last_index = if rid < 25 { 5 } else { 10 };
            engine.scan_entries(rid, first_index, last_index + 1, |_, _, d| {
                assert_eq!(d, &entry_data);
            });
        }
        for rid in incoming_emptied {
            let last_index = if rid < 25 { 5 } else { 10 };
            assert_eq!(engine.first_index(rid), None);
            assert_eq!(engine.last_index(rid), None);
            assert_eq!(engine.decode_last_index(rid), Some(last_index));
        }
    }

    #[test]
    fn test_tail_corruption() {
        let dir = tempfile::Builder::new()
            .prefix("test_tail_corruption")
            .tempdir()
            .unwrap();
        let entry_data = vec![b'x'; 16];
        let cfg = Config {
            dir: dir.path().to_str().unwrap().to_owned(),
            // One big file.
            target_file_size: ReadableSize::gb(10),
            ..Default::default()
        };
        let fs = Arc::new(ObfuscatedFileSystem::default());

        let engine = RaftLogEngine::open_with_file_system(cfg.clone(), fs.clone()).unwrap();
        for rid in 1..=50 {
            engine.append(rid, 1, 6, Some(&entry_data));
        }
        for rid in 25..=50 {
            engine.append(rid, 6, 11, Some(&entry_data));
        }
        let (_, last_file_seq) = engine.file_span(LogQueue::Append);
        drop(engine);

        let last_file = FileId {
            queue: LogQueue::Append,
            seq: last_file_seq,
        };
        let f = OpenOptions::new()
            .write(true)
            .open(last_file.build_file_path(dir.path()))
            .unwrap();

        // Corrupt a log batch.
        f.set_len(f.metadata().unwrap().len() - 1).unwrap();
        RaftLogEngine::open_with_file_system(cfg.clone(), fs.clone()).unwrap();

        // Corrupt the file header.
        f.set_len(1).unwrap();
        RaftLogEngine::open_with_file_system(cfg, fs).unwrap();
    }

    #[test]
    fn test_reopen_with_wrong_file_system() {
        let dir = tempfile::Builder::new()
            .prefix("test_reopen_with_wrong_file_system")
            .tempdir()
            .unwrap();
        let entry_data = vec![b'x'; 128];
        let cfg = Config {
            dir: dir.path().to_str().unwrap().to_owned(),
            target_file_size: ReadableSize(1),
            ..Default::default()
        };
        let fs = Arc::new(ObfuscatedFileSystem::default());

        let engine = RaftLogEngine::open_with_file_system(cfg.clone(), fs.clone()).unwrap();
        for rid in 1..=10 {
            engine.append(rid, 1, 11, Some(&entry_data));
        }
        drop(engine);

        assert!(RaftLogEngine::open(cfg.clone()).is_err());

        let engine = RaftLogEngine::open_with_file_system(cfg, fs).unwrap();
        for rid in 1..10 {
            engine.scan_entries(rid, 1, 11, |_, _, d| {
                assert_eq!(d, &entry_data);
            });
        }
    }

    #[cfg(feature = "nightly")]
    #[bench]
    fn bench_engine_fetch_entries(b: &mut test::Bencher) {
        use rand::{thread_rng, Rng};

        let dir = tempfile::Builder::new()
            .prefix("bench_engine_fetch_entries")
            .tempdir()
            .unwrap();
        let entry_data = vec![b'x'; 1024];
        let cfg = Config {
            dir: dir.path().to_str().unwrap().to_owned(),
            ..Default::default()
        };
        let engine = RaftLogEngine::open(cfg).unwrap();
        for i in 0..10 {
            for rid in 1..=100 {
                engine.append(rid, 1 + i * 10, 1 + i * 10 + 10, Some(&entry_data));
            }
        }
        let mut vec: Vec<Entry> = Vec::new();
        b.iter(move || {
            let region_id = thread_rng().gen_range(1..=100);
            engine
                .fetch_entries_to::<Entry>(region_id, 1, 101, None, &mut vec)
                .unwrap();
            vec.clear();
        });
    }

    #[test]
    fn test_engine_is_empty() {
        let dir = tempfile::Builder::new()
            .prefix("test_engine_is_empty")
            .tempdir()
            .unwrap();
        let entry_data = vec![b'x'; 128];
        let cfg = Config {
            dir: dir.path().to_str().unwrap().to_owned(),
            ..Default::default()
        };
        let fs = Arc::new(ObfuscatedFileSystem::default());
        let rid = 1;

        let engine = RaftLogEngine::open_with_file_system(cfg, fs).unwrap();
        assert!(engine.is_empty());
        engine.append(rid, 1, 11, Some(&entry_data));
        assert!(!engine.is_empty());

        let mut log_batch = LogBatch::default();
        log_batch.add_command(rid, Command::Compact { index: 11 });
        log_batch.delete(rid, b"last_index".to_vec());
        engine.write(&mut log_batch, true).unwrap();
        assert!(!engine.is_empty());

        engine.clean(rid);
        assert!(engine.is_empty());
    }

    pub struct DeleteMonitoredFileSystem {
        inner: ObfuscatedFileSystem,
        append_metadata: Mutex<BTreeSet<u64>>,
    }

    impl DeleteMonitoredFileSystem {
        fn new() -> Self {
            Self {
                inner: ObfuscatedFileSystem::default(),
                append_metadata: Mutex::new(BTreeSet::new()),
            }
        }

        fn update_metadata(&self, path: &Path, delete: bool) -> bool {
            let id = FileId::parse_file_name(path.file_name().unwrap().to_str().unwrap()).unwrap();
            if id.queue == LogQueue::Append {
                if delete {
                    self.append_metadata.lock().unwrap().remove(&id.seq)
                } else {
                    self.append_metadata.lock().unwrap().insert(id.seq)
                }
            } else {
                false
            }
        }
    }

    impl FileSystem for DeleteMonitoredFileSystem {
        type Handle = <ObfuscatedFileSystem as FileSystem>::Handle;
        type Reader = <ObfuscatedFileSystem as FileSystem>::Reader;
        type Writer = <ObfuscatedFileSystem as FileSystem>::Writer;

        fn create<P: AsRef<Path>>(&self, path: P) -> std::io::Result<Self::Handle> {
            let handle = self.inner.create(&path)?;
            self.update_metadata(path.as_ref(), false);
            Ok(handle)
        }

        fn open<P: AsRef<Path>>(&self, path: P) -> std::io::Result<Self::Handle> {
            let handle = self.inner.open(&path)?;
            self.update_metadata(path.as_ref(), false);
            Ok(handle)
        }

        fn delete<P: AsRef<Path>>(&self, path: P) -> std::io::Result<()> {
            self.inner.delete(&path)?;
            self.update_metadata(path.as_ref(), true);
            Ok(())
        }

        fn rename<P: AsRef<Path>>(&self, src_path: P, dst_path: P) -> std::io::Result<()> {
            self.inner.rename(src_path.as_ref(), dst_path.as_ref())?;
            self.update_metadata(src_path.as_ref(), true);
            self.update_metadata(dst_path.as_ref(), false);
            Ok(())
        }

        fn reuse<P: AsRef<Path>>(&self, src_path: P, dst_path: P) -> std::io::Result<()> {
            self.inner.reuse(src_path.as_ref(), dst_path.as_ref())?;
            self.update_metadata(src_path.as_ref(), true);
            self.update_metadata(dst_path.as_ref(), false);
            Ok(())
        }

        fn delete_metadata<P: AsRef<Path>>(&self, path: P) -> std::io::Result<()> {
            self.inner.delete_metadata(&path)?;
            self.update_metadata(path.as_ref(), true);
            Ok(())
        }

        fn exists_metadata<P: AsRef<Path>>(&self, path: P) -> bool {
            if self.inner.exists_metadata(&path) {
                return true;
            }
            let id = FileId::parse_file_name(path.as_ref().file_name().unwrap().to_str().unwrap())
                .unwrap();
            if id.queue == LogQueue::Append {
                self.append_metadata.lock().unwrap().contains(&id.seq)
            } else {
                false
            }
        }

        fn new_reader(&self, h: Arc<Self::Handle>) -> std::io::Result<Self::Reader> {
            self.inner.new_reader(h)
        }

        fn new_writer(&self, h: Arc<Self::Handle>) -> std::io::Result<Self::Writer> {
            self.inner.new_writer(h)
        }
    }

    #[test]
    fn test_managed_file_deletion() {
        let dir = tempfile::Builder::new()
            .prefix("test_managed_file_deletion")
            .tempdir()
            .unwrap();
        let entry_data = vec![b'x'; 128];
        let cfg = Config {
            dir: dir.path().to_str().unwrap().to_owned(),
            target_file_size: ReadableSize(1),
            purge_threshold: ReadableSize(1),
            ..Default::default()
        };
        let fs = Arc::new(DeleteMonitoredFileSystem::new());
        let engine = RaftLogEngine::open_with_file_system(cfg, fs.clone()).unwrap();
        for rid in 1..=10 {
            engine.append(rid, 1, 11, Some(&entry_data));
        }
        for rid in 1..=5 {
            engine.clean(rid);
        }
        let (start, _) = engine.file_span(LogQueue::Append);
        engine.purge_expired_files().unwrap();
        assert!(start < engine.file_span(LogQueue::Append).0);
        assert_eq!(engine.file_count(None), fs.inner.file_count());
        let start = engine.file_span(LogQueue::Append).0;
        assert_eq!(
            fs.append_metadata.lock().unwrap().iter().next().unwrap(),
            &start
        );

        let engine = engine.reopen();
        assert_eq!(engine.file_count(None), fs.inner.file_count());
        let (start, _) = engine.file_span(LogQueue::Append);
        assert_eq!(
            fs.append_metadata.lock().unwrap().iter().next().unwrap(),
            &start
        );

        // Simulate stale metadata.
        for i in start / 2..start {
            fs.append_metadata.lock().unwrap().insert(i);
        }
        let engine = engine.reopen();
        let (start, _) = engine.file_span(LogQueue::Append);
        assert_eq!(
            fs.append_metadata.lock().unwrap().iter().next().unwrap(),
            &start
        );
    }

    #[test]
    fn test_managed_file_reuse() {
        let dir = tempfile::Builder::new()
            .prefix("test_managed_file_reuse")
            .tempdir()
            .unwrap();
        let entry_data = vec![b'x'; 128];
        let cfg = Config {
            dir: dir.path().to_str().unwrap().to_owned(),
            target_file_size: ReadableSize(1),
            purge_threshold: ReadableSize(2),
            format_version: Version::V2,
            enable_log_recycle: true,
            ..Default::default()
        };
        let fs = Arc::new(DeleteMonitoredFileSystem::new());
        let engine = RaftLogEngine::open_with_file_system(cfg, fs.clone()).unwrap();
        for rid in 1..=10 {
            engine.append(rid, 1, 11, Some(&entry_data));
        }
        for rid in 1..=5 {
            engine.clean(rid);
        }
        let (start, _) = engine.file_span(LogQueue::Append);
        // the [start - 1] files are recycled
        engine.purge_expired_files().unwrap();
        assert!(start < engine.file_span(LogQueue::Append).0);
        let file_count = fs.inner.file_count();
        assert_eq!(engine.file_count(None) + 1, file_count);
        let start = engine.file_span(LogQueue::Append).0 - 1;
        assert_eq!(
            fs.append_metadata.lock().unwrap().iter().next().unwrap(),
            &start
        );
        // reopen the engine and validate the stale files are removed
        let engine = engine.reopen();
        assert_eq!(fs.inner.file_count(), file_count - 1);
        assert_eq!(engine.file_span(LogQueue::Append).0, start + 1);
        let start = engine.file_span(LogQueue::Append).0;
        assert_eq!(
            fs.append_metadata.lock().unwrap().iter().next().unwrap(),
            &start
        );
        // rewrite the recycled files
        for rid in 1..=2 {
            engine.clean(rid);
        }
        engine.purge_expired_files().unwrap();
        for rid in 1..=2 {
            engine.append(rid, 1, 11, Some(&entry_data));
        }
        assert_eq!(engine.file_count(None), fs.inner.file_count());
        let start = engine.file_span(LogQueue::Append).0;
        assert_eq!(
            fs.append_metadata.lock().unwrap().iter().next().unwrap(),
            &start
        );

        let engine = engine.reopen();
        assert_eq!(engine.file_count(None), fs.inner.file_count());
        let (start, _) = engine.file_span(LogQueue::Append);
        assert_eq!(
            fs.append_metadata.lock().unwrap().iter().next().unwrap(),
            &start
        );

        // Simulate stale metadata.
        for i in start / 2..start {
            fs.append_metadata.lock().unwrap().insert(i);
        }
        let engine = engine.reopen();
        let (start, _) = engine.file_span(LogQueue::Append);
        assert_eq!(
            fs.append_metadata.lock().unwrap().iter().next().unwrap(),
            &start
        );
    }

    #[test]
    fn test_simple_write_perf_context() {
        let dir = tempfile::Builder::new()
            .prefix("test_simple_write_perf_context")
            .tempdir()
            .unwrap();
        let cfg = Config {
            dir: dir.path().to_str().unwrap().to_owned(),
            ..Default::default()
        };
        let rid = 1;
        let entry_size = 5120;
        let engine = RaftLogEngine::open(cfg).unwrap();
        let data = vec![b'x'; entry_size];
        let old_perf_context = get_perf_context();
        engine.append(rid, 1, 5, Some(&data));
        let new_perf_context = get_perf_context();
        assert_ne!(
            old_perf_context.log_populating_duration,
            new_perf_context.log_populating_duration
        );
        assert_ne!(
            old_perf_context.log_write_duration,
            new_perf_context.log_write_duration
        );
        assert_ne!(
            old_perf_context.apply_duration,
            new_perf_context.apply_duration
        );
    }

    #[test]
    fn test_recycle_no_signing_files() {
        let dir = tempfile::Builder::new()
            .prefix("test_recycle_no_signing_files")
            .tempdir()
            .unwrap();
        let entry_data = vec![b'x'; 128];
        let fs = Arc::new(DeleteMonitoredFileSystem::new());
        let cfg_v1 = Config {
            dir: dir.path().to_str().unwrap().to_owned(),
            target_file_size: ReadableSize(1),
            purge_threshold: ReadableSize(1024),
            format_version: Version::V1,
            enable_log_recycle: false,
            ..Default::default()
        };
        let cfg_v2 = Config {
            dir: dir.path().to_str().unwrap().to_owned(),
            target_file_size: ReadableSize(1),
            purge_threshold: ReadableSize(15),
            format_version: Version::V2,
            enable_log_recycle: true,
            ..Default::default()
        };
        assert_eq!(cfg_v2.recycle_capacity(), 15);
        // Prepare files with format_version V1
        {
            let engine = RaftLogEngine::open_with_file_system(cfg_v1.clone(), fs.clone()).unwrap();
            for rid in 1..=10 {
                engine.append(rid, 1, 11, Some(&entry_data));
            }
        }
        // Reopen the Engine with V2 and purge
        {
            let engine = RaftLogEngine::open_with_file_system(cfg_v2.clone(), fs.clone()).unwrap();
            let (start, _) = engine.file_span(LogQueue::Append);
            for rid in 6..=10 {
                engine.append(rid, 11, 20, Some(&entry_data));
            }
            // Mark region_id -> 6 obsolete.
            engine.clean(6);
            // the [1, 12] files are recycled
            engine.purge_expired_files().unwrap();
            assert_eq!(engine.file_count(Some(LogQueue::Append)), 5);
            assert!(start < engine.file_span(LogQueue::Append).0);
        }
        // Reopen the Engine with V1 -> V2 and purge
        {
            let engine = RaftLogEngine::open_with_file_system(cfg_v1, fs.clone()).unwrap();
            let (start, _) = engine.file_span(LogQueue::Append);
            for rid in 6..=10 {
                engine.append(rid, 20, 30, Some(&entry_data));
            }
            for rid in 6..=10 {
                engine.append(rid, 30, 40, Some(&entry_data));
            }
            for rid in 1..=5 {
                engine.append(rid, 11, 20, Some(&entry_data));
            }
            assert_eq!(engine.file_span(LogQueue::Append).0, start);
            let file_count = engine.file_count(Some(LogQueue::Append));
            drop(engine);
            let engine = RaftLogEngine::open_with_file_system(cfg_v2, fs).unwrap();
            assert_eq!(engine.file_span(LogQueue::Append).0, start);
            assert_eq!(engine.file_count(Some(LogQueue::Append)), file_count);
            // Mark all regions obsolete.
            for rid in 1..=10 {
                engine.clean(rid);
            }
            let (start, _) = engine.file_span(LogQueue::Append);
            // the [13, 32] files are purged
            engine.purge_expired_files().unwrap();
            assert_eq!(engine.file_count(Some(LogQueue::Append)), 1);
            assert!(engine.file_span(LogQueue::Append).0 > start);
        }
    }
}<|MERGE_RESOLUTION|>--- conflicted
+++ resolved
@@ -143,7 +143,6 @@
         let len = log_batch.finish_populate(self.cfg.batch_compression_threshold.0 as usize)?;
         debug_assert!(len > 0);
         let block_handle = {
-<<<<<<< HEAD
             // Max retry count is limited to `2`. If the first `append` retry because of
             // `NOSPC` error, the next `append` should success, unless there exists
             // several abnormal cases in the IO device. In that case,
@@ -177,16 +176,7 @@
                             continue;
                         }
                         let log_batch = writer.mut_payload();
-                        let res = if !log_batch.is_empty() {
-                            self.pipe_log.append(LogQueue::Append, log_batch)
-                        } else {
-                            // TODO(tabokie): use Option<FileBlockHandle> instead.
-                            Ok(FileBlockHandle {
-                                id: FileId::new(LogQueue::Append, 0),
-                                offset: 0,
-                                len: 0,
-                            })
-                        };
+                        let res = self.pipe_log.append(LogQueue::Append, log_batch);
                         // If we found that there is no spare space for the next LogBatch in the
                         // current active file, we will mark the `force_rotate` with `true` to
                         // notify the leader do `rotate` immediately.
@@ -225,28 +215,6 @@
                     for writer in group.iter_mut() {
                         writer.perf_context_diff = diff.clone();
                     }
-=======
-            let mut writer = Writer::new(log_batch, sync);
-            // Snapshot and clear the current perf context temporarily, so the write group
-            // leader will collect the perf context diff later.
-            let mut perf_context = take_perf_context();
-            let before_enter = Instant::now();
-            if let Some(mut group) = self.write_barrier.enter(&mut writer) {
-                let now = Instant::now();
-                let _t = StopWatch::new_with(&*ENGINE_WRITE_LEADER_DURATION_HISTOGRAM, now);
-                for writer in group.iter_mut() {
-                    writer.entered_time = Some(now);
-                    sync |= writer.sync;
-                    let log_batch = writer.mut_payload();
-                    let res = self.pipe_log.append(LogQueue::Append, log_batch);
-                    writer.set_output(res);
-                }
-                perf_context!(log_write_duration).observe_since(now);
-                if sync {
-                    // As per trait protocol, this error should be retriable. But we panic anyway to
-                    // save the trouble of propagating it to other group members.
-                    self.pipe_log.sync(LogQueue::Append).expect("pipe::sync()");
->>>>>>> 087d36b0
                 }
                 let entered_time = writer.entered_time.unwrap();
                 ENGINE_WRITE_PREPROCESS_DURATION_HISTOGRAM
